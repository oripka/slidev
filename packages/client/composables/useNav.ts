import type { ClicksContext, SlideRoute, TocItem } from '@slidev/types'
import type { ComputedRef, Ref, TransitionGroupProps, WritableComputedRef } from 'vue'
import { computed, ref, watch } from 'vue'
import { useRouter } from 'vue-router'
import type { RouteLocationNormalized, Router } from 'vue-router'
import { createSharedComposable } from '@vueuse/core'
import { logicOr } from '@vueuse/math'
import { clamp } from '@antfu/utils'
import { getCurrentTransition } from '../logic/transition'
import { getSlide, getSlidePath } from '../logic/slides'
import { CLICKS_MAX } from '../constants'
import { skipTransition } from '../logic/hmr'
import { configs } from '../env'
import { useRouteQuery } from '../logic/route'
import { useTocTree } from './useTocTree'
import { createClicksContextBase } from './useClicks'
import { slides } from '#slidev/slides'

export interface SlidevContextNav {
  slides: Ref<SlideRoute[]>
  total: ComputedRef<number>

  currentPath: ComputedRef<string>
  currentPage: ComputedRef<number>
  currentSlideNo: ComputedRef<number>
  currentSlideRoute: ComputedRef<SlideRoute>
  currentTransition: ComputedRef<TransitionGroupProps | undefined>
  currentLayout: ComputedRef<string>

  nextRoute: ComputedRef<SlideRoute>
  prevRoute: ComputedRef<SlideRoute>
  hasNext: ComputedRef<boolean>
  hasPrev: ComputedRef<boolean>

  clicksContext: ComputedRef<ClicksContext>
  clicks: ComputedRef<number>
  clicksStart: ComputedRef<number>
  clicksTotal: ComputedRef<number>

  /** The table of content tree */
  tocTree: ComputedRef<TocItem[]>
  /** The direction of the navigation, 1 for forward, -1 for backward */
  navDirection: Ref<number>
  /** The direction of the clicks, 1 for forward, -1 for backward */
  clicksDirection: Ref<number>
  /** Utility function for open file in editor, only avaible in dev mode  */
  openInEditor: (url?: string) => Promise<boolean>

  /** Go to next click */
  next: () => Promise<void>
  /** Go to previous click */
  prev: () => Promise<void>
  /** Go to next slide */
  nextSlide: () => Promise<void>
  /** Go to previous slide */
  prevSlide: (lastClicks?: boolean) => Promise<void>
  /** Go to slide */
  go: (page: number | string, clicks?: number) => Promise<void>
  /** Go to the first slide */
  goFirst: () => Promise<void>
  /** Go to the last slide */
  goLast: () => Promise<void>

  /** Enter presenter mode */
  enterPresenter: () => void
  /** Exit presenter mode */
  exitPresenter: () => void
}

export interface SlidevContextNavState {
  router: Router
  currentRoute: ComputedRef<RouteLocationNormalized>
  isPrintMode: ComputedRef<boolean>
  isPrintWithClicks: ComputedRef<boolean>
  isHandout: ComputedRef<boolean>
  isEmbedded: ComputedRef<boolean>
  isPlaying: ComputedRef<boolean>
  isPresenter: ComputedRef<boolean>
  isNotesViewer: ComputedRef<boolean>
  isPresenterAvailable: ComputedRef<boolean>
  hasPrimarySlide: ComputedRef<boolean>
  currentSlideNo: ComputedRef<number>
  currentSlideRoute: ComputedRef<SlideRoute>
  clicksContext: ComputedRef<ClicksContext>
  queryClicksRaw: Ref<string>
  queryClicks: WritableComputedRef<number>
  getPrimaryClicks: (route: SlideRoute) => ClicksContext
}

export interface SlidevContextNavFull extends SlidevContextNav, SlidevContextNavState {}

export function useNavBase(
  currentSlideRoute: ComputedRef<SlideRoute>,
  clicksContext: ComputedRef<ClicksContext>,
  queryClicks: Ref<number> = ref(0),
  isPresenter: Ref<boolean>,
  isPrint: Ref<boolean>,
  router?: Router,
): SlidevContextNav {
  const total = computed(() => slides.value.length)

  const navDirection = ref(0)
  const clicksDirection = ref(0)

  const currentPath = computed(() => getSlidePath(currentSlideRoute.value, isPresenter.value))
  const currentSlideNo = computed(() => currentSlideRoute.value.no)
  const currentLayout = computed(() => currentSlideRoute.value.meta?.layout || (currentSlideNo.value === 1 ? 'cover' : 'default'))

  const clicks = computed(() => clicksContext.value.current)
  const clicksStart = computed(() => clicksContext.value.clicksStart)
  const clicksTotal = computed(() => clicksContext.value.total)
  const nextRoute = computed(() => slides.value[Math.min(slides.value.length, currentSlideNo.value + 1) - 1])
  const prevRoute = computed(() => slides.value[Math.max(1, currentSlideNo.value - 1) - 1])
  const hasNext = computed(() => currentSlideNo.value < slides.value.length || clicks.value < clicksTotal.value)
  const hasPrev = computed(() => currentSlideNo.value > 1 || clicks.value > 0)

  const currentTransition = computed(() => getCurrentTransition(navDirection.value, currentSlideRoute.value, prevRoute.value))

  watch(currentSlideRoute, (next, prev) => {
    navDirection.value = next.no - prev.no
  })

  async function openInEditor(url?: string) {
    if (!__DEV__)
      return false
    if (url == null) {
      const slide = currentSlideRoute.value?.meta?.slide
      if (!slide)
        return false
      url = `${slide.filepath}:${slide.start}`
    }
    await fetch(`/__open-in-editor?file=${encodeURIComponent(url)}`)
    return true
  }

  const tocTree = useTocTree(
    slides,
    currentSlideNo,
    currentSlideRoute,
  )

  async function next() {
    clicksDirection.value = 1
    if (clicksTotal.value <= queryClicks.value)
      await nextSlide()
    else
      queryClicks.value += 1
  }

  async function prev() {
    clicksDirection.value = -1
    if (queryClicks.value <= clicksStart.value)
      await prevSlide()
    else
      queryClicks.value -= 1
  }

  async function nextSlide() {
    clicksDirection.value = 1
    if (currentSlideNo.value < slides.value.length)
      await go(currentSlideNo.value + 1)
  }

  async function prevSlide(lastClicks = true) {
    clicksDirection.value = -1
    const next = Math.max(1, currentSlideNo.value - 1)
    await go(
      next,
      lastClicks
        ? isPrint.value
          ? undefined
          : getSlide(next)?.meta.__clicksContext?.total ?? CLICKS_MAX
        : undefined,
    )
  }

  function goFirst() {
    return go(1)
  }

  function goLast() {
    return go(total.value)
  }

  async function go(page: number | string, clicks: number = 0) {
    skipTransition.value = false
    const pageChanged = currentSlideNo.value !== page
    const clicksChanged = clicks !== queryClicks.value
    const meta = getSlide(page)?.meta
    const clicksStart = meta?.slide?.frontmatter.clicksStart ?? 0
    clicks = clamp(clicks, clicksStart, meta?.__clicksContext?.total ?? CLICKS_MAX)
    if (pageChanged || clicksChanged) {
      await router?.push({
        path: getSlidePath(page, isPresenter.value),
        query: {
          ...router.currentRoute.value.query,
          clicks: clicks === 0 ? undefined : clicks.toString(),
        },
      })
    }
  }

  function enterPresenter() {
    router?.push({
      path: getSlidePath(currentSlideNo.value, true),
      query: { ...router.currentRoute.value.query },
    })
  }
  function exitPresenter() {
    router?.push({
      path: getSlidePath(currentSlideNo.value, false),
      query: { ...router.currentRoute.value.query },
    })
  }

  return {
    slides,
    total,
    currentPath,
    currentSlideNo,
    currentPage: currentSlideNo,
    currentSlideRoute,
    currentLayout,
    currentTransition,
    clicksDirection,
    nextRoute,
    prevRoute,
    clicksContext,
    clicks,
    clicksStart,
    clicksTotal,
    hasNext,
    hasPrev,
    tocTree,
    navDirection,
    openInEditor,
    next,
    prev,
    go,
    goLast,
    goFirst,
    nextSlide,
    prevSlide,
    enterPresenter,
    exitPresenter,
  }
}

export function useFixedNav(
  currentSlideRoute: SlideRoute,
  clicksContext: ClicksContext,
): SlidevContextNav {
  const noop = async () => { }
  return {
    ...useNavBase(
      computed(() => currentSlideRoute),
      computed(() => clicksContext),
      ref(CLICKS_MAX),
      ref(false),
      ref(false),
    ),
    next: noop,
    prev: noop,
    nextSlide: noop,
    prevSlide: noop,
    goFirst: noop,
    goLast: noop,
    go: noop,
  }
}

const useNavState = createSharedComposable((): SlidevContextNavState => {
  const router = useRouter()

  const currentRoute = computed(() => router.currentRoute.value)
<<<<<<< HEAD
  const isHandout = computed(() => currentRoute.value.query.handout !== undefined || currentRoute.value.path.startsWith('/handout'))
  const isPrintMode = computed(() => currentRoute.value.query.print !== undefined || isHandout.value)
  const isPrintWithClicks = computed(() => currentRoute.value.query.print === 'clicks')
  const isEmbedded = computed(() => currentRoute.value.query.embedded !== undefined)
=======
  const query = computed(() => {
    // eslint-disable-next-line no-unused-expressions
    router.currentRoute.value.query
    return new URLSearchParams(location.search)
  })
  const isPrintMode = computed(() => query.value.has('print'))
  const isPrintWithClicks = computed(() => query.value.get('print') === 'clicks')
  const isEmbedded = computed(() => query.value.has('embedded'))
>>>>>>> 97f3baae
  const isPlaying = computed(() => currentRoute.value.name === 'play')
  const isPresenter = computed(() => currentRoute.value.name === 'presenter')
  const isNotesViewer = computed(() => currentRoute.value.name === 'notes')
  const isPresenterAvailable = computed(() => !isPresenter.value && (!configs.remote || query.value.get('password') === configs.remote))
  const hasPrimarySlide = logicOr(isPlaying, isPresenter)

  const currentSlideNo = computed(() => hasPrimarySlide.value ? getSlide(currentRoute.value.params.no as string)?.no ?? 1 : 1)
  const currentSlideRoute = computed(() => slides.value[currentSlideNo.value - 1])

  const queryClicksRaw = useRouteQuery<string>('clicks', '0')

  const clicksContext = computed(() => getPrimaryClicks(currentSlideRoute.value))

  const queryClicks = computed({
    get() {
      let v = +(queryClicksRaw.value || 0)
      if (Number.isNaN(v))
        v = 0
      return v
    },
    set(v) {
      queryClicksRaw.value = v.toString()
    },
  })

  function getPrimaryClicks(
    route: SlideRoute,
  ): ClicksContext {
    if (route?.meta?.__clicksContext)
      return route.meta.__clicksContext

    const thisNo = route.no
    const context = createClicksContextBase(
      computed({
        get() {
          if (currentSlideNo.value === thisNo)
            return Math.max(+(queryClicksRaw.value ?? 0), context.clicksStart)
          else if (currentSlideNo.value > thisNo)
            return CLICKS_MAX
          else
            return context.clicksStart
        },
        set(v) {
          if (currentSlideNo.value === thisNo)
            queryClicksRaw.value = clamp(v, context.clicksStart, context.total).toString()
        },
      }),
      route?.meta.slide?.frontmatter.clicksStart ?? 0,
      route?.meta.clicks,
    )

    // On slide mounted, make sure the query is not greater than the total
    context.onMounted = () => {
      if (currentSlideNo.value === thisNo)
        queryClicksRaw.value = clamp(+queryClicksRaw.value, context.clicksStart, context.total).toString()
    }

    if (route?.meta)
      route.meta.__clicksContext = context

    return context
  }

  return {
    router,
    currentRoute,
    isPrintMode,
    isPrintWithClicks,
    isHandout,
    isEmbedded,
    isPlaying,
    isPresenter,
    isNotesViewer,
    isPresenterAvailable,
    hasPrimarySlide,
    currentSlideNo,
    currentSlideRoute,
    clicksContext,
    queryClicksRaw,
    queryClicks,
    getPrimaryClicks,
  }
})

export const useNav = createSharedComposable((): SlidevContextNavFull => {
  const state = useNavState()
  const router = useRouter()

  const nav = useNavBase(
    state.currentSlideRoute,
    state.clicksContext,
    state.queryClicks,
    state.isPresenter,
    state.isPrintMode,
    router,
  )

  watch(
    [nav.total, state.currentRoute],
    async () => {
      if (state.hasPrimarySlide.value && !getSlide(state.currentRoute.value.params.no as string)) {
        // The current slide may has been removed. Redirect to the last slide.
        await nav.goLast()
      }
    },
    { flush: 'pre', immediate: true },
  )

  return {
    ...nav,
    ...state,
  }
})<|MERGE_RESOLUTION|>--- conflicted
+++ resolved
@@ -273,21 +273,15 @@
   const router = useRouter()
 
   const currentRoute = computed(() => router.currentRoute.value)
-<<<<<<< HEAD
-  const isHandout = computed(() => currentRoute.value.query.handout !== undefined || currentRoute.value.path.startsWith('/handout'))
-  const isPrintMode = computed(() => currentRoute.value.query.print !== undefined || isHandout.value)
-  const isPrintWithClicks = computed(() => currentRoute.value.query.print === 'clicks')
-  const isEmbedded = computed(() => currentRoute.value.query.embedded !== undefined)
-=======
   const query = computed(() => {
     // eslint-disable-next-line no-unused-expressions
     router.currentRoute.value.query
     return new URLSearchParams(location.search)
   })
-  const isPrintMode = computed(() => query.value.has('print'))
+  const isHandout = computed(() => currentRoute.value.query.handout !== undefined || currentRoute.value.path.startsWith('/handout'))
+  const isPrintMode = computed(() => currentRoute.value.query.print !== undefined || isHandout.value)
   const isPrintWithClicks = computed(() => query.value.get('print') === 'clicks')
   const isEmbedded = computed(() => query.value.has('embedded'))
->>>>>>> 97f3baae
   const isPlaying = computed(() => currentRoute.value.name === 'play')
   const isPresenter = computed(() => currentRoute.value.name === 'presenter')
   const isNotesViewer = computed(() => currentRoute.value.name === 'notes')
