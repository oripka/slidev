import type { ResolvedSlidevOptions, SlidevConfig, SlidevData } from '@slidev/types'
import type { LogLevel, ViteDevServer } from 'vite'
import type { Argv } from 'yargs'
import { exec } from 'node:child_process'
import os from 'node:os'
import path from 'node:path'
import process from 'node:process'
import * as readline from 'node:readline'
import { verifyConfig } from '@slidev/parser'
import equal from 'fast-deep-equal'
import fs from 'fs-extra'
import { getPort } from 'get-port-please'
import { blue, bold, cyan, dim, gray, green, underline, yellow } from 'kolorist'
import openBrowser from 'open'
import yargs from 'yargs'
import { version } from '../package.json'
import { createServer } from './commands/serve'
import { getThemeMeta, resolveTheme } from './integrations/themes'
import { resolveOptions } from './options'
import { parser } from './parser'
import { getRoots, isInstalledGlobally, resolveEntry } from './resolver'
import setupPreparser from './setups/preparser'

const CONFIG_RESTART_FIELDS: (keyof SlidevConfig)[] = [
  'monaco',
  'routerMode',
  'fonts',
  'css',
  'mdc',
  'editor',
  'theme',
]

/**
 * Files that triggers a restart when added or removed
 */
const FILES_CREATE_RESTART = [
  'global-bottom.vue',
  'global-top.vue',
  'handout-bottom.vue',
  'handout-cover.vue',
  'uno.config.js',
  'uno.config.ts',
  'unocss.config.js',
  'unocss.config.ts',
]

const FILES_CHANGE_RESTART = [
  'setup/shiki.ts',
  'setup/katex.ts',
  'setup/preparser.ts',
]

setupPreparser()

const cli = yargs(process.argv.slice(2))
  .scriptName('slidev')
  .usage('$0 [args]')
  .version(version)
  .strict()
  .showHelpOnFail(false)
  .alias('h', 'help')
  .alias('v', 'version')

cli.command(
  '* [entry]',
  'Start a local server for Slidev',
  args => commonOptions(args)
    .option('port', {
      alias: 'p',
      type: 'number',
      describe: 'port',
    })
    .option('open', {
      alias: 'o',
      default: false,
      type: 'boolean',
      describe: 'open in browser',
    })
    .option('remote', {
      type: 'string',
      describe: 'listen public host and enable remote control',
    })
    .option('tunnel', {
      default: false,
      type: 'boolean',
      describe: 'open a Cloudflare Quick Tunnel to make Slidev available on the internet',
    })
    .option('log', {
      default: 'warn',
      type: 'string',
      choices: ['error', 'warn', 'info', 'silent'],
      describe: 'log level',
    })
    .option('inspect', {
      default: false,
      type: 'boolean',
      describe: 'enable the inspect plugin for debugging',
    })
    .option('force', {
      alias: 'f',
      default: false,
      type: 'boolean',
      describe: 'force the optimizer to ignore the cache and re-bundle  ',
    })
    .option('bind', {
      type: 'string',
      default: '0.0.0.0',
      describe: 'specify which IP addresses the server should listen on in remote mode',
    })
    .strict()
    .help(),
  async ({ entry, theme, port: userPort, open, log, remote, tunnel, force, inspect, bind }) => {
    let server: ViteDevServer | undefined
    let port = 3030

    let lastRemoteUrl: string | undefined

    let restartTimer: ReturnType<typeof setTimeout> | undefined
    function restartServer() {
      clearTimeout(restartTimer!)
      restartTimer = setTimeout(() => {
        console.log(yellow('\n  restarting...\n'))
        initServer()
      }, 500)
    }

    async function initServer() {
      if (server)
        await server.close()
      const options = await resolveOptions({ entry, remote, theme, inspect }, 'dev')
      const host = remote !== undefined ? bind : 'localhost'
      port = userPort || await getPort({
        port: 3030,
        random: false,
        portRange: [3030, 4000],
        host,
      })
      server = (await createServer(
        options,
        {
          server: {
            port,
            strictPort: true,
            open,
            host,
            // @ts-expect-error Vite <= 4
            force,
          },
          optimizeDeps: {
            // Vite 5
            force,
          },
          logLevel: log as LogLevel,
        },
        {
          async loadData(loadedSource) {
            const { data: oldData, entry } = options
            const loaded = await parser.load(options.userRoot, entry, loadedSource, 'dev')

            const themeRaw = theme || loaded.headmatter.theme as string || 'default'
            if (options.themeRaw !== themeRaw) {
              console.log(yellow('\n  restarting on theme change\n'))
              restartServer()
              return false
            }
            // Because themeRaw is not changed, we don't resolve it again
            const themeMeta = options.themeRoots[0] ? await getThemeMeta(themeRaw, options.themeRoots[0]) : undefined
            const newData: SlidevData = {
              ...loaded,
              themeMeta,
              config: parser.resolveConfig(loaded.headmatter, themeMeta, entry),
            }

            if (CONFIG_RESTART_FIELDS.some(i => !equal(newData.config[i], oldData.config[i]))) {
              console.log(yellow('\n  restarting on config change\n'))
              restartServer()
              return false
            }

            if ((newData.features.katex && !oldData.features.katex) || (newData.features.monaco && !oldData.features.monaco)) {
              console.log(yellow('\n  restarting on feature change\n'))
              restartServer()
              return false
            }

            return newData
          },
        },
      ))

      await server.listen()

      let tunnelUrl = ''
      if (tunnel) {
        if (remote != null)
          tunnelUrl = await openTunnel(port)
        else
          console.log(yellow('\n  --remote is required for tunneling, Cloudflare Quick Tunnel is not enabled.\n'))
      }

      let publicIp: string | undefined
      if (remote)
        publicIp = await import('public-ip').then(r => r.publicIpv4())

      lastRemoteUrl = printInfo(options, port, remote, tunnelUrl, publicIp)
    }

    async function openTunnel(port: number) {
      const { startTunnel } = await import('untun')
      const tunnel = await startTunnel({
        port,
        acceptCloudflareNotice: true,
      })
      return await tunnel?.getURL() ?? ''
    }

    const SHORTCUTS = [
      {
        name: 'r',
        fullname: 'restart',
        action() {
          initServer()
        },
      },
      {
        name: 'o',
        fullname: 'open',
        action() {
          openBrowser(`http://localhost:${port}`)
        },
      },
      {
        name: 'e',
        fullname: 'edit',
        action() {
          exec(`code "${entry}"`)
        },
      },
      {
        name: 'q',
        fullname: 'quit',
        action() {
          try {
            server?.close()
          }
          finally {
            process.exit()
          }
        },
      },
      {
        name: 'c',
        fullname: 'qrcode',
        async action() {
          if (!lastRemoteUrl)
            return
          await import('uqr')
            .then(async (r) => {
              const code = r.renderUnicodeCompact(lastRemoteUrl!)
              console.log(`\n${dim('  QR Code for remote control: ')}\n  ${blue(lastRemoteUrl!)}\n`)
              console.log(code.split('\n').map(i => `  ${i}`).join('\n'))
              const publicIp = await import('public-ip').then(r => r.publicIpv4())
              if (publicIp)
                console.log(`\n${dim(' Public IP: ')}  ${blue(publicIp)}\n`)
            })
        },
      },
    ]

    function bindShortcut() {
      process.stdin.resume()
      process.stdin.setEncoding('utf8')
      readline.emitKeypressEvents(process.stdin)
      if (process.stdin.isTTY)
        process.stdin.setRawMode(true)

      process.stdin.on('keypress', (str, key) => {
        if (key.ctrl && key.name === 'c') {
          process.exit()
        }
        else {
          const [sh] = SHORTCUTS.filter(item => item.name === str)
          if (sh) {
            try {
              sh.action()
            }
            catch (err) {
              console.error(`Failed to execute shortcut ${sh.fullname}`, err)
            }
          }
        }
      })
    }

    initServer()
    bindShortcut()

    // Start watcher to restart server on file changes
    const { watch } = await import('chokidar')
    const watcher = watch([
      ...FILES_CREATE_RESTART,
      ...FILES_CHANGE_RESTART,
    ], {
      ignored: ['node_modules', '.git'],
      ignoreInitial: true,
    })
    watcher.on('unlink', (file) => {
      console.log(yellow(`\n  file ${file} removed, restarting...\n`))
      restartServer()
    })
    watcher.on('add', (file) => {
      console.log(yellow(`\n  file ${file} added, restarting...\n`))
      restartServer()
    })
    watcher.on('change', (file) => {
      if (FILES_CREATE_RESTART.includes(file))
        return
      console.log(yellow(`\n  file ${file} changed, restarting...\n`))
      restartServer()
    })
  },
)

cli.command(
  'build [entry..]',
  'Build hostable SPA',
  args => exportOptions(commonOptions(args))
    .option('out', {
      alias: 'o',
      type: 'string',
      default: 'dist',
      describe: 'output dir',
    })
    .option('base', {
      type: 'string',
      describe: 'output base',
    })
    .option('download', {
      alias: 'd',
      type: 'boolean',
      describe: 'allow download as PDF',
    })
    .option('inspect', {
      default: false,
      type: 'boolean',
      describe: 'enable the inspect plugin for debugging',
    })
    .strict()
    .help(),
  async (args) => {
    const { entry, theme, base, download, out, inspect } = args
    const { build } = await import('./commands/build')

    for (const entryFile of entry as unknown as string[]) {
      const options = await resolveOptions({ entry: entryFile, theme, inspect, download }, 'build')

      printInfo(options)
      await build(
        options,
        {
          base,
          build: {
            outDir: entry.length === 1 ? out : path.join(out, path.basename(entryFile, '.md')),
          },
        },
        { ...args, entry: entryFile },
      )
    }
  },
)

cli.command(
  'format [entry..]',
  'Format the markdown file',
  args => commonOptions(args)
    .strict()
    .help(),
  async ({ entry }) => {
    for (const entryFile of entry as unknown as string[]) {
      const md = await parser.parse(await fs.readFile(entryFile, 'utf-8'), entryFile)
      parser.prettify(md)
      await parser.save(md)
    }
  },
)

cli.command(
  'theme [subcommand]',
  'Theme related operations',
  (command) => {
    return command
      .command(
        'eject',
        'Eject current theme into local file system',
        args => commonOptions(args)
          .option('dir', {
            type: 'string',
            default: 'theme',
          }),
        async ({ entry: entryRaw, dir, theme: themeInput }) => {
          const entry = await resolveEntry(entryRaw)
          const roots = await getRoots(entry)
          const data = await parser.load(roots.userRoot, entry)
          let themeRaw = themeInput || data.headmatter.theme as string | null | undefined
          themeRaw = themeRaw === null ? 'none' : (themeRaw || 'default')
          if (themeRaw === 'none') {
            console.error('Cannot eject theme "none"')
            process.exit(1)
          }
          if ('/.'.includes(themeRaw[0]) || (themeRaw[0] !== '@' && themeRaw.includes('/'))) {
            console.error('Theme is already ejected')
            process.exit(1)
          }
          const [name, root] = (await resolveTheme(themeRaw, entry)) as [string, string]

          await fs.copy(root, path.resolve(dir), {
            filter: i => !/node_modules|.git/.test(path.relative(root, i)),
          })

          const dirPath = `./${dir}`
          const firstSlide = data.entry.slides[0]
          firstSlide.frontmatter.theme = dirPath
          parser.prettifySlide(firstSlide)
          await parser.save(data.entry)

          console.log(`Theme "${name}" ejected successfully to "${dirPath}"`)
        },
      )
  },
  () => {
    cli.showHelp()
    process.exit(1)
  },
)

cli.command(
  'export [entry..]',
  'Export slides to PDF',
  args => exportOptions(commonOptions(args))
    .strict()
    .help(),
  async (args) => {
    const { entry, theme } = args
    const { exportSlides, getExportOptions } = await import('./commands/export')
    const port = await getPort(12445)

    for (const entryFile of entry as unknown as string) {
      const options = await resolveOptions({ entry: entryFile, theme }, 'export')
      const server = await createServer(
        options,
        {
          server: { port },
          clearScreen: false,
        },
      )
      await server.listen(port)
      printInfo(options)
      const result = await exportSlides({
        port,
        ...getExportOptions({ ...args, entry: entryFile }, options),
      })
      console.log(`${green('  ✓ ')}${dim('exported to ')}./${result}\n`)
      server.close()
    }

    process.exit(0)
  },
)

cli.command(
  'export-notes [entry..]',
  'Export slide notes to PDF',
  args => args
    .positional('entry', {
      default: 'slides.md',
      type: 'string',
      describe: 'path to the slides markdown entry',
    })
    .option('output', {
      type: 'string',
      describe: 'path to the output',
    })
    .option('timeout', {
      default: 30000,
      type: 'number',
      describe: 'timeout for rendering the print page',
    })
    .option('wait', {
      default: 0,
      type: 'number',
      describe: 'wait for the specified ms before exporting',
    })
    .strict()
    .help(),
  async ({
    entry,
    output,
    timeout,
    wait,
  }) => {
    const { exportNotes } = await import('./commands/export')
    const port = await getPort(12445)

    for (const entryFile of entry as unknown as string[]) {
      const options = await resolveOptions({ entry: entryFile }, 'export')
      const server = await createServer(
        options,
        {
          server: { port },
          clearScreen: false,
        },
      )
      await server.listen(port)

      printInfo(options)

      const result = await exportNotes({
        port,
        output: output || (options.data.config.exportFilename ? `${options.data.config.exportFilename}-notes` : `${path.basename(entryFile, '.md')}-export-notes`),
        timeout,
        wait,
      })
      console.log(`${green('  ✓ ')}${dim('exported to ')}./${result}\n`)

      server.close()
    }

    process.exit(0)
  },
)

cli
  .help()
  .parse()

function commonOptions(args: Argv<object>) {
  return args
    .positional('entry', {
      default: 'slides.md',
      type: 'string',
      describe: 'path to the slides markdown entry',
    })
    .option('theme', {
      alias: 't',
      type: 'string',
      describe: 'override theme',
    })
}

function exportOptions<T>(args: Argv<T>) {
  return args
    .option('output', {
      type: 'string',
      describe: 'path to the output',
    })
    .option('format', {
      type: 'string',
      choices: ['pdf', 'png', 'pptx', 'md'],
      describe: 'output format',
    })
    .option('timeout', {
      type: 'number',
      describe: 'timeout for rendering the print page',
    })
    .option('wait', {
      type: 'number',
      describe: 'wait for the specified ms before exporting',
    })
    .option('wait-until', {
      type: 'string',
      choices: ['networkidle', 'load', 'domcontentloaded', 'none'],
      describe: 'wait until the specified event before exporting each slide',
    })
    .option('range', {
      type: 'string',
      describe: 'page ranges to export, for example "1,4-5,6"',
    })
    .option('dark', {
      type: 'boolean',
      describe: 'export as dark theme',
    })
    .option('with-clicks', {
      alias: 'c',
      type: 'boolean',
      describe: 'export pages for every clicks',
    })
    .option('executable-path', {
      type: 'string',
      describe: 'executable to override playwright bundled browser',
    })
    .option('with-toc', {
      type: 'boolean',
      describe: 'export pages with outline',
    })
    .option('per-slide', {
      type: 'boolean',
      describe: 'slide slides slide by slide. Works better with global components, but will break cross slide links and TOC in PDF',
    })
    .option('scale', {
      type: 'number',
      describe: 'scale factor for image export',
    })
<<<<<<< HEAD
    .option('cover', {
      type: 'boolean',
      describe: 'prepend cover to handout, needs handout-cover.vue in project',
    })
    .option('handout', {
      type: 'boolean',
      describe: 'Export handout with slides on top and notes on bottom, optionally prepending a cover',
=======
    .option('omit-background', {
      type: 'boolean',
      describe: 'export png pages without the default browser background',
>>>>>>> 2451e20f
    })
}

function printInfo(
  options: ResolvedSlidevOptions,
  port?: number,
  remote?: string,
  tunnelUrl?: string,
  publicIp?: string,
) {
  console.log()
  console.log()
  console.log(`  ${cyan('●') + blue('■') + yellow('▲')}`)
  console.log(`${bold('  Slidev')}  ${blue(`v${version}`)} ${isInstalledGlobally.value ? yellow('(global)') : ''}`)
  console.log()

  verifyConfig(options.data.config, options.data.themeMeta, v => console.warn(yellow(`  ! ${v}`)))

  console.log(dim('  theme       ') + (options.theme ? green(options.theme) : gray('none')))
  console.log(dim('  css engine  ') + blue('unocss'))
  console.log(dim('  entry       ') + dim(path.normalize(path.dirname(options.entry)) + path.sep) + path.basename(options.entry))

  if (port) {
    const query = remote ? `?password=${remote}` : ''
    const presenterPath = `${options.data.config.routerMode === 'hash' ? '/#/' : '/'}presenter/${query}`
    const entryPath = `${options.data.config.routerMode === 'hash' ? '/#/' : '/'}entry${query}/`
    const overviewPath = `${options.data.config.routerMode === 'hash' ? '/#/' : '/'}overview${query}/`
    console.log()
    console.log(`${dim('  public slide show ')}  > ${cyan(`http://localhost:${bold(port)}/`)}`)
    if (query)
      console.log(`${dim('  private slide show ')} > ${cyan(`http://localhost:${bold(port)}/${query}`)}`)
    console.log(`${dim('  presenter mode ')}     > ${blue(`http://localhost:${bold(port)}${presenterPath}`)}`)
    console.log(`${dim('  slides overview ')}    > ${blue(`http://localhost:${bold(port)}${overviewPath}`)}`)
    if (options.inspect)
      console.log(`${dim('  vite inspector')}      > ${yellow(`http://localhost:${bold(port)}/__inspect/`)}`)

    let lastRemoteUrl = ''

    if (remote !== undefined) {
      Object.values(os.networkInterfaces())
        .forEach(v => (v || [])
          .filter(details => String(details.family).slice(-1) === '4' && !details.address.includes('127.0.0.1'))
          .forEach(({ address }) => {
            lastRemoteUrl = `http://${address}:${port}${entryPath}`
            console.log(`${dim('  remote control ')}     > ${blue(lastRemoteUrl)}`)
          }))

      if (publicIp) {
        lastRemoteUrl = `http://${publicIp}:${port}${entryPath}`
        console.log(`${dim('  remote control ')}     > ${blue(lastRemoteUrl)}`)
      }

      if (tunnelUrl) {
        lastRemoteUrl = `${tunnelUrl}${entryPath}`
        console.log(`${dim('  remote via tunnel')}   > ${yellow(lastRemoteUrl)}`)
      }
    }
    else {
      console.log(`${dim('  remote control ')}     > ${dim('pass --remote to enable')}`)
    }

    console.log()
    console.log(`${dim('  shortcuts ')}          > ${underline('r')}${dim('estart | ')}${underline('o')}${dim('pen | ')}${underline('e')}${dim('dit | ')}${underline('q')}${dim('uit')}${lastRemoteUrl ? ` | ${dim('qr')}${underline('c')}${dim('ode')}` : ''}`)

    return lastRemoteUrl
  }
}<|MERGE_RESOLUTION|>--- conflicted
+++ resolved
@@ -601,7 +601,10 @@
       type: 'number',
       describe: 'scale factor for image export',
     })
-<<<<<<< HEAD
+    .option('omit-background', {
+      type: 'boolean',
+      describe: 'export png pages without the default browser background',
+    })
     .option('cover', {
       type: 'boolean',
       describe: 'prepend cover to handout, needs handout-cover.vue in project',
@@ -609,11 +612,6 @@
     .option('handout', {
       type: 'boolean',
       describe: 'Export handout with slides on top and notes on bottom, optionally prepending a cover',
-=======
-    .option('omit-background', {
-      type: 'boolean',
-      describe: 'export png pages without the default browser background',
->>>>>>> 2451e20f
     })
 }
 
