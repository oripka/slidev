import type { ExportArgs, ResolvedSlidevOptions, SlideInfo, TocItem } from '@slidev/types'
import { Buffer } from 'node:buffer'
import path from 'node:path'
import process from 'node:process'
import { clearUndefined, slash } from '@antfu/utils'
import { outlinePdfFactory } from '@lillallol/outline-pdf'
import { parseRangeString } from '@slidev/parser/core'
import { Presets, SingleBar } from 'cli-progress'
import fs from 'fs-extra'
import { blue, cyan, dim, green, yellow } from 'kolorist'
import { resolve } from 'mlly'
import * as pdfLib from 'pdf-lib'
<<<<<<< HEAD
import type { PDFRef } from 'pdf-lib'
import { PDFDict, PDFDocument, PDFName, PDFString, PageSizes, asPDFName, rgb } from 'pdf-lib'
import { resolve } from 'mlly'
=======
import { PDFDocument } from 'pdf-lib'
>>>>>>> 2451e20f
import { getRoots } from '../resolver'

export interface ExportOptions {
  total: number
  range?: string
  slides: SlideInfo[]
  port?: number
  base?: string
  format?: 'pdf' | 'png' | 'pptx' | 'md'
  output?: string
  handout?: boolean
  cover?: boolean
  timeout?: number
  wait?: number
  waitUntil: 'networkidle' | 'load' | 'domcontentloaded' | undefined
  dark?: boolean
  routerMode?: 'hash' | 'history'
  width?: number
  height?: number
  withClicks?: boolean
  executablePath?: string
  withToc?: boolean
  /**
   * Render slides slide by slide. Works better with global components, but will break cross slide links and TOC in PDF.
   * @default false
   */
  perSlide?: boolean
  scale?: number
  omitBackground?: boolean
}

interface ExportPngResult {
  slideIndex: number
  buffer: Buffer
}

function addToTree(tree: TocItem[], info: SlideInfo, slideIndexes: Record<number, number>, level = 1) {
  const titleLevel = info.level
  if (titleLevel && titleLevel > level && tree.length > 0 && tree[tree.length - 1].titleLevel < titleLevel) {
    addToTree(tree[tree.length - 1].children, info, slideIndexes, level + 1)
  }
  else {
    tree.push({
      no: info.index,
      children: [],
      level,
      titleLevel: titleLevel ?? level,
      path: String(slideIndexes[info.index + 1]),
      hideInToc: Boolean(info.frontmatter?.hideInToc),
      title: info.title,
    })
  }
}

function makeOutline(tree: TocItem[]): string {
  return tree.map(({ title, path, level, children }) => {
    const rootOutline = title ? `${path}|${'-'.repeat(level - 1)}|${title}` : null

    const childrenOutline = makeOutline(children)

    return childrenOutline.length > 0 ? `${rootOutline}\n${childrenOutline}` : rootOutline
  }).filter(outline => !!outline).join('\n')
}

export interface ExportNotesOptions {
  port?: number
  base?: string
  output?: string
  timeout?: number
  wait?: number
}

function createSlidevProgress(indeterminate = false) {
  function getSpinner(n = 0) {
    return [cyan('●'), green('◆'), blue('■'), yellow('▲')][n % 4]
  }
  let current = 0
  let spinner = 0
  let timer: any

  const progress = new SingleBar({
    clearOnComplete: true,
    hideCursor: true,
    format: `  {spin} ${yellow('rendering')}${indeterminate ? dim(yellow('...')) : ' {bar} {value}/{total}'}`,
    linewrap: false,
    barsize: 30,
  }, Presets.shades_grey)

  return {
    bar: progress,
    start(total: number) {
      progress.start(total, 0, { spin: getSpinner(spinner) })
      timer = setInterval(() => {
        spinner += 1
        progress.update(current, { spin: getSpinner(spinner) })
      }, 200)
    },
    update(v: number) {
      current = v
      progress.update(v, { spin: getSpinner(spinner) })
    },
    stop() {
      clearInterval(timer)
      progress.stop()
    },
  }
}

export async function exportNotes({
  port = 18724,
  base = '/',
  output = 'notes',
  timeout = 30000,
  wait = 0,
}: ExportNotesOptions): Promise<string> {
  const { chromium } = await importPlaywright()
  const browser = await chromium.launch()
  const context = await browser.newContext()
  const page = await context.newPage()

  const progress = createSlidevProgress(true)

  progress.start(1)

  if (!output.endsWith('.pdf'))
    output = `${output}.pdf`

  await page.goto(`http://localhost:${port}${base}presenter/print`, { waitUntil: 'networkidle', timeout })
  await page.waitForLoadState('networkidle')
  await page.emulateMedia({ media: 'screen' })

  if (wait)
    await page.waitForTimeout(wait)

  await page.pdf({
    path: output,
    margin: {
      left: 0,
      top: 0,
      right: 0,
      bottom: 0,
    },
    printBackground: true,
    preferCSSPageSize: true,
  })

  progress.stop()
  browser.close()

  return output
}

export async function exportSlides({
  port = 18724,
  total = 0,
  range,
  format = 'pdf',
  output = 'slides',
  handout = false,
  cover = false,
  slides,
  base = '/',
  timeout = 30000,
  wait = 0,
  dark = false,
  routerMode = 'history',
  width = 1920,
  height = 1080,
  withClicks = false,
  executablePath = undefined,
  withToc = false,
  perSlide = false,
  scale = 1,
  waitUntil,
  omitBackground = false,
}: ExportOptions) {
  const pages: number[] = parseRangeString(total, range)

  const { chromium } = await importPlaywright()
  const browser = await chromium.launch({
    executablePath,
  })
  const context = await browser.newContext({
    viewport: {
      width,
      // Calculate height for every slides to be in the viewport to trigger the rendering of iframes (twitter, youtube...)
      height: perSlide ? height : height * pages.length,
    },
    deviceScaleFactor: scale,
  })
  const page = await context.newPage()
  const progress = createSlidevProgress(!perSlide)

  async function go(no: number | string, clicks?: string) {
    const query = new URLSearchParams()
    if (withClicks)
      query.set('print', 'clicks')
    else
      query.set('print', 'true')
    if (range)
      query.set('range', range)
    if (clicks)
      query.set('clicks', clicks)

    const url = routerMode === 'hash'
      ? `http://localhost:${port}${base}?${query}#${no}`
      : `http://localhost:${port}${base}${no}?${query}`
    await page.goto(url, {
      waitUntil,
      timeout,
    })
    if (waitUntil)
      await page.waitForLoadState(waitUntil)
    await page.emulateMedia({ colorScheme: dark ? 'dark' : 'light', media: 'screen' })
    const slide = (no === 'print' || no === 'handout' || no === 'cover')
      ? page.locator('body')
      : page.locator(`[data-slidev-no="${no}"]`)
    await slide.waitFor()

    // Wait for slides to be loaded
    {
      const elements = slide.locator('.slidev-slide-loading')
      const count = await elements.count()
      for (let index = 0; index < count; index++)
        await elements.nth(index).waitFor({ state: 'detached' })
    }
    // Check for "data-waitfor" attribute and wait for given element to be loaded
    {
      const elements = slide.locator('[data-waitfor]')
      const count = await elements.count()
      for (let index = 0; index < count; index++) {
        const element = elements.nth(index)
        const attribute = await element.getAttribute('data-waitfor')
        if (attribute) {
          await element.locator(attribute).waitFor({ state: 'visible' }).catch((e) => {
            console.error(e)
            process.exitCode = 1
          })
        }
      }
    }
    // Wait for frames to load
    {
      const frames = page.frames()
      await Promise.all(frames.map(frame => frame.waitForLoadState()))
    }
    // Wait for Mermaid graphs to be rendered
    {
      const container = slide.locator('#mermaid-rendering-container')
      const count = await container.count()
      if (count > 0) {
        while (true) {
          const element = container.locator('div').first()
          if (await element.count() === 0)
            break
          await element.waitFor({ state: 'detached' })
        }
        await container.evaluate(node => node.style.display = 'none')
      }
    }
    // Hide Monaco aria container
    {
      const elements = slide.locator('.monaco-aria-container')
      const count = await elements.count()
      for (let index = 0; index < count; index++) {
        const element = elements.nth(index)
        await element.evaluate(node => node.style.display = 'none')
      }
    }
    // Wait for the given time
    if (wait)
      await page.waitForTimeout(wait)
  }

  async function getSlidesIndex() {
    const clicksBySlide: Record<string, number> = {}
    const slides = page.locator('.print-slide-container')
    const count = await slides.count()
    for (let i = 0; i < count; i++) {
      const id = (await slides.nth(i).getAttribute('id')) || ''
      const path = Number(id.split('-')[0])
      clicksBySlide[path] = (clicksBySlide[path] || 0) + 1
    }

    const slideIndexes = Object.fromEntries(Object.entries(clicksBySlide)
      .reduce<[string, number][]>((acc, [path, clicks], i) => {
        acc.push([path, clicks + (acc[i - 1]?.[1] ?? 0)])
        return acc
      }, []))
    return slideIndexes
  }

  function getClicksFromUrl(url: string) {
    return url.match(/clicks=([1-9]\d*)/)?.[1]
  }

  async function genPageWithClicks(
    fn: (no: number, clicks?: string) => Promise<any>,
    no: number,
    clicks?: string,
  ) {
    await fn(no, clicks)
    if (withClicks) {
      await page.keyboard.press('ArrowRight', { delay: 100 })
      const _clicks = getClicksFromUrl(page.url())
      if (_clicks && clicks !== _clicks)
        await genPageWithClicks(fn, no, _clicks)
    }
  }

  async function genPagePdfPerSlide() {
    const buffers: Buffer[] = []
    const genPdfBuffer = async (i: number, clicks?: string) => {
      await go(i, clicks)
      const pdf = await page.pdf({
        width,
        height,
        margin: {
          left: 0,
          top: 0,
          right: 0,
          bottom: 0,
        },
        pageRanges: '1',
        printBackground: true,
        preferCSSPageSize: true,
      })
      buffers.push(pdf)
    }
    let idx = 0
    for (const i of pages) {
      await genPageWithClicks(genPdfBuffer, i)
      progress.update(++idx)
    }

    let mergedPdf = await PDFDocument.create({})
    for (const pdfBytes of buffers) {
      const pdf = await PDFDocument.load(pdfBytes)
      const copiedPages = await mergedPdf.copyPages(pdf, pdf.getPageIndices())
      copiedPages.forEach((page) => {
        mergedPdf.addPage(page)
      })
    }

    // Edit generated PDF: add metadata and (optionally) TOC
    addPdfMetadata(mergedPdf)

    if (withToc)
      mergedPdf = await addTocToPdf(mergedPdf)

    const buffer = await mergedPdf.save()
    await fs.writeFile(output, buffer)
    return output
  }

  async function genPagePdfOnePiece() {
    await go('print')
    await page.pdf({
      path: output,
      width,
      height,
      margin: {
        left: 0,
        top: 0,
        right: 0,
        bottom: 0,
      },
      printBackground: true,
      preferCSSPageSize: true,
    })

    // Edit generated PDF: add metadata and (optionally) TOC
    let pdfData = await fs.readFile(output)
    let pdf = await PDFDocument.load(pdfData)

    addPdfMetadata(pdf)

    if (withToc)
      pdf = await addTocToPdf(pdf)

    pdfData = Buffer.from(await pdf.save())
    await fs.writeFile(output, pdfData)
    return output
  }

  async function genPagePngOnePiece(writeToDisk: boolean) {
    const result: ExportPngResult[] = []
    await go('print')
    await fs.emptyDir(output)
    const slideContainers = page.locator('.print-slide-container')
    const count = await slideContainers.count()
    for (let i = 0; i < count; i++) {
      progress.update(i + 1)
      const id = (await slideContainers.nth(i).getAttribute('id')) || ''
      const slideNo = +id.split('-')[0]
      const buffer = await slideContainers.nth(i).screenshot({
        omitBackground,
      })
      result.push({ slideIndex: slideNo - 1, buffer })
      if (writeToDisk)
        await fs.writeFile(path.join(output, `${withClicks ? id : slideNo}.png`), buffer)
    }
    return result
  }

  async function genPagePngPerSlide(writeToDisk: boolean) {
    const result: ExportPngResult[] = []
    const genScreenshot = async (no: number, clicks?: string) => {
      await go(no, clicks)
      const buffer = await page.screenshot({
        omitBackground,
      })
      result.push({ slideIndex: no - 1, buffer })
      if (writeToDisk) {
        await fs.writeFile(
          path.join(output, `${no.toString().padStart(2, '0')}${clicks ? `-${clicks}` : ''}.png`),
          buffer,
        )
      }
    }
    for (const no of pages)
      await genPageWithClicks(genScreenshot, no)
    return result
  }

  async function genNotesPdfOnePiece() {
    const baseName = output.replace('.pdf', '')
    const output_notes = `${baseName}-notes.pdf`

    await go('handout')
    await page.pdf({
      path: output_notes,
      width,
      height,
      margin: {
        left: 0,
        top: 0,
        right: 0,
        bottom: 0,
      },
      printBackground: true,
      preferCSSPageSize: true,
    })

    return output_notes
  }

  async function genCoverPdfOnePiece() {
    const baseName = output.replace('.pdf', '')
    const output_notes = `${baseName}-cover.pdf`

    await go('cover')
    await page.pdf({
      path: output_notes,
      width,
      height,
      margin: {
        left: 0,
        top: 0,
        right: 0,
        bottom: 0,
      },
      printBackground: true,
      preferCSSPageSize: true,
    })
    return output_notes
  }

  const createPageLinkAnnotation = (
    page: pdfLib.PDFPage,
    uri: string,
    llx = 0,
    lly = 30,
    urx = 40,
    ury = 230,
  ) =>
    page.doc.context.register(
      page.doc.context.obj({
        Type: 'Annot',
        Subtype: 'Link',
        Rect: [llx, lly, urx, ury],
        Border: [0, 0, 0],
        C: [0, 0, 1],
        A: {
          Type: 'Action',
          S: 'URI',
          URI: PDFString.of(uri),
        },
      }),
    )

  async function mergeSlidesWithNotes(
    slides: pdfLib.PDFDocument,
    pdfNotes: pdfLib.PDFDocument,
    pdfCover: pdfLib.PDFDocument | undefined,
  ) {
    const pdfSlidePages = slides.getPages()
    const numSlides = pdfSlidePages.length

    const pdf = await PDFDocument.create()

    if (pdfCover) {
      for (let i = 0; i < pdfCover.getPages().length; i++) {
        const coverPage = pdf.addPage(PageSizes.A4)
        const coverEmbedded = await pdf.embedPage(pdfCover.getPages()[i])
        const coverEmbeddedDims = coverEmbedded.scale(1)
        coverPage.drawPage(coverEmbedded, {
          ...coverEmbeddedDims,
          x: coverPage.getWidth() / 2 - coverEmbeddedDims.width / 2,
          y: 0,
        })
      }
    }

    const notesPages = pdfNotes.getPages()

    for (let i = 0; i < numSlides; i++) {
      const slideEmbedded = await pdf.embedPage(pdfSlidePages[i])
      const slideEmbeddedDims = slideEmbedded.scale(0.72)

      const currentPage = pdf.addPage(PageSizes.A4)

      // firstPage.drawPage(slideEmbedded as pdfLib.PDFEmbeddedPage, {
      currentPage.drawPage(slideEmbedded, {
        ...slideEmbeddedDims,
        x: currentPage.getWidth() / 2 - slideEmbeddedDims.width / 2,
        y: currentPage.getHeight() - slideEmbeddedDims.height - 30,
        width: slideEmbeddedDims.width,
        height: slideEmbeddedDims.height,
      })

      currentPage.drawRectangle({
        x: currentPage.getWidth() / 2 - slideEmbeddedDims.width / 2,
        y: currentPage.getHeight() - slideEmbeddedDims.height - 30,
        width: slideEmbeddedDims.width,
        height: slideEmbeddedDims.height,
        borderColor: rgb(0, 0, 0),
        borderWidth: 0.1,
      })

      let noteEmbeddedDims: {
        width: number
        height: number
      }

      /* add notes */
      try {
        const noteEmbedded = await pdf.embedPage(notesPages[i], {
          left: 0,
          bottom: 0,
          right: 600,
          top: 530,
        })

        noteEmbeddedDims = noteEmbedded.scale(0.93)

        currentPage.drawPage(noteEmbedded, {
          ...noteEmbeddedDims,
          x: currentPage.getWidth() / 2 - noteEmbeddedDims.width / 2,
          y: 0,
        })
      }
      catch (error) {
        console.error(`Could not embed note as page does not exist: ${error}`)
      }

      /* add links for slides */
      const annots = pdfSlidePages[i].node.Annots()

      const newLinkAnnotations: PDFRef[] = [] // Initialize an empty array to accumulate new link annotations

      try {
        annots?.asArray().forEach((a) => {
          const dict = slides.context.lookupMaybe(a, PDFDict)
          if (!dict)
            return

          const aRecord = dict.get(asPDFName(`A`))
          if (!aRecord)
            return

          const subtype = dict.get(PDFName.of('Subtype'))?.toString()
          if (!subtype)
            return

          if (subtype === '/Link') {
            const rect = dict.get(PDFName.of('Rect'))!
            const link = slides.context.lookupMaybe(aRecord, PDFDict)
            if (!link)
              return

            const uri = link.get(asPDFName('URI'))!.toString().slice(1, -1) // get the original link, remove parenthesis

            const scale = slideEmbeddedDims.width / pdfSlidePages[i].getWidth() // Calculate scale based on the width (or height)
            const offsetX
              = currentPage.getWidth() / 2 - slideEmbeddedDims.width / 2
            const offsetY
              = currentPage.getHeight() - slideEmbeddedDims.height - 30

            // @ts-expect-error missing types
            const newRect = rect.array.map((value, index) => {
              if (index % 2 === 0) {
                // x values (llx, urx)
                return value * scale + offsetX
              }
              else {
                // y values (lly, ury)
                // Y values need to be inverted due to PDF's coordinate system (0 at bottom)

                const scaledY = (pdfSlidePages[i].getHeight() - value) * scale
                // Then, adjust for the slide's position on the page, considering the slide is at the top
                return offsetY - scaledY + slideEmbeddedDims.height
              }
            })

            const newLink = createPageLinkAnnotation(
              currentPage,
              uri,
              newRect[0], // llx
              newRect[1], // lly
              newRect[2], // urx
              newRect[3], // ury
            )
            newLinkAnnotations.push(newLink)
          }
        })
      }
      catch (e) {
        console.error(e)
      }

      /* add links for handouts */
      const notesAnnots = notesPages[i]?.node.Annots()
      try {
        notesAnnots?.asArray().forEach((a) => {
          let dict: PDFDict | undefined
          try {
            dict = pdfNotes.context.lookupMaybe(a, PDFDict)
          }
          catch (e) {
          }

          if (!dict)
            return

          const aRecord = dict.get(PDFName.of(`A`))
          const subtype = dict.get(PDFName.of('Subtype'))?.toString()

          if (subtype === '/Link') {
            const rect = dict.get(PDFName.of('Rect'))!
            const link = pdfNotes.context.lookupMaybe(aRecord, PDFDict)!
            const uri = link.get(PDFName.of('URI'))!.toString().slice(1, -1)

            const scale = noteEmbeddedDims.width / notesPages[i].getWidth()
            const offsetX = currentPage.getWidth() / 2 - noteEmbeddedDims.width / 2
            const offsetY = 0 // Notes are drawn at the bottom, so offsetY is 0

            // @ts-expect-error missing types
            const newRect = rect.array.map((value, index) => {
              if (index % 2 === 0) {
                return value * scale + offsetX // x values
              }
              else {
                // y values need to be adjusted differently for notes
                return -2 + offsetY + value * scale // Adjust y values for position
              }
            })

            const newLink = createPageLinkAnnotation(
              currentPage,
              uri,
              newRect[0], // llx
              newRect[1], // lly
              newRect[2], // urx
              newRect[3], // ury
            )
            newLinkAnnotations.push(newLink)
          }
        })
      }
      catch (e) {
        console.error(e)
      }

      if (newLinkAnnotations.length > 0) {
        currentPage.node.set(
          PDFName.of('Annots'),
          pdf.context.obj(newLinkAnnotations),
        )
      }
    }

    return pdf
  }

  async function genHandoutAndMerge(pdfSlidesPath: string) {
    if (format !== 'pdf')
      throw new Error(`Unsupported exporting format for handout "${format}"`)

    /* 1. Read generated slides */
    const slidesData = await fs.readFile(pdfSlidesPath)
    const pdfSlides = await PDFDocument.load(slidesData)

    /* 2. Generate notes pdf */
    const notesPath = await genNotesPdfOnePiece()
    const notesData = await fs.readFile(notesPath)
    const pdfNotes = await PDFDocument.load(notesData)

    /* 3. Generate cover pdf */
    let pdfCover
    let coverPath
    if (cover) {
      coverPath = await genCoverPdfOnePiece()
      const coverData = await fs.readFile(coverPath)
      pdfCover = await PDFDocument.load(coverData)
    }

    const pdf = await mergeSlidesWithNotes(pdfSlides, pdfNotes, pdfCover)

    /* cleanup */
    await fs.unlink(notesPath)
    if (cover && coverPath)
      await fs.unlink(coverPath)

    if (!pdf)
      throw new Error('PDF could not be generated')

    {
      const titleSlide = slides[0]
      if (titleSlide?.title)
        pdf.setTitle(titleSlide.title)
      if (titleSlide?.frontmatter?.info)
        pdf.setSubject(titleSlide.frontmatter.info)
      if (titleSlide?.frontmatter?.author)
        pdf.setAuthor(titleSlide.frontmatter.author)
      if (titleSlide?.frontmatter?.keywords) {
        if (Array.isArray(titleSlide?.frontmatter?.keywords))
          pdf.setKeywords(titleSlide?.frontmatter?.keywords)
        else
          pdf.setKeywords(titleSlide?.frontmatter?.keywords.split(','))
      }
    }

    const pdfData = Buffer.from(await pdf.save())
    const baseName = output.replace('.pdf', '')
    const handOut = `${baseName}-handout.pdf`

    await fs.writeFile(handOut, pdfData)
  }

  function genPagePdf() {
    if (!output.endsWith('.pdf'))
      output = `${output}.pdf`
    return perSlide
      ? genPagePdfPerSlide()
      : genPagePdfOnePiece()
  }

  function genPagePng(writeToDisk = true) {
    return perSlide
      ? genPagePngPerSlide(writeToDisk)
      : genPagePngOnePiece(writeToDisk)
  }

  async function genPageMd() {
    const files = await fs.readdir(output)
    const mds: string[] = files.map((file, i, files) => {
      const slideIndex = getSlideIndex(file)
      const mdImg = `![${slides[slideIndex]?.title}](./${slash(path.join(output, file))})\n\n`
      if ((i + 1 === files.length || getSlideIndex(files[i + 1]) !== slideIndex) && slides[slideIndex]?.note)
        return `${mdImg}${slides[slideIndex]?.note}\n\n`
      return mdImg
    })

    if (!output.endsWith('.md'))
      output = `${output}.md`
    await fs.writeFile(output, mds.join(''))
  }

  // Ported from https://github.com/marp-team/marp-cli/blob/main/src/converter.ts
  async function genPagePptx(pngs: ExportPngResult[]) {
    const { default: PptxGenJS } = await import('pptxgenjs')
    const pptx = new PptxGenJS()

    const layoutName = `${width}x${height}`
    pptx.defineLayout({
      name: layoutName,
      width: width / 96,
      height: height / 96,
    })
    pptx.layout = layoutName

    const titleSlide = slides[0]
    pptx.author = titleSlide?.frontmatter?.author
    pptx.company = 'Created using Slidev'
    if (titleSlide?.title)
      pptx.title = titleSlide?.title
    if (titleSlide?.frontmatter?.info)
      pptx.subject = titleSlide?.frontmatter?.info

    pngs.forEach(({ slideIndex, buffer }) => {
      const slide = pptx.addSlide()
      slide.background = {
        data: `data:image/png;base64,${buffer.toString('base64')}`,
      }

      const note = slides[slideIndex].note
      if (note)
        slide.addNotes(note)
    })

    const buffer = await pptx.write({
      outputType: 'nodebuffer',
    }) as Buffer
    if (!output.endsWith('.pptx'))
      output = `${output}.pptx`
    await fs.writeFile(output, buffer)
  }

  function getSlideIndex(file: string): number {
    const slideId = file.substring(0, file.indexOf('.')).split('-')[0]
    return Number(slideId) - 1
  }

  // Adds metadata (title, author, keywords) to PDF document, mutating it
  function addPdfMetadata(pdf: PDFDocument): void {
    const titleSlide = slides[0]
    if (titleSlide?.title)
      pdf.setTitle(titleSlide.title)
    if (titleSlide?.frontmatter?.info)
      pdf.setSubject(titleSlide.frontmatter.info)
    if (titleSlide?.frontmatter?.author)
      pdf.setAuthor(titleSlide.frontmatter.author)
    if (titleSlide?.frontmatter?.keywords) {
      if (Array.isArray(titleSlide?.frontmatter?.keywords))
        pdf.setKeywords(titleSlide?.frontmatter?.keywords)
      else
        pdf.setKeywords(titleSlide?.frontmatter?.keywords.split(','))
    }
  }

  async function addTocToPdf(pdf: PDFDocument): Promise<PDFDocument> {
    const outlinePdf = outlinePdfFactory(pdfLib)
    const slideIndexes = await getSlidesIndex()

    const tocTree = slides.filter(slide => slide.title)
      .reduce((acc: TocItem[], slide) => {
        addToTree(acc, slide, slideIndexes)
        return acc
      }, [])

    const outline = makeOutline(tocTree)

    return await outlinePdf({ outline, pdf })
  }

  progress.start(pages.length)

  let pdfSlidesPath

  if (format === 'pdf') {
    pdfSlidesPath = await genPagePdf()
  }
  else if (format === 'png') {
    await genPagePng()
  }
  else if (format === 'md') {
    await genPagePng()
    await genPageMd()
  }
  else if (format === 'pptx') {
    const buffers = await genPagePng(false)
    await genPagePptx(buffers)
  }
  else {
    throw new Error(`Unsupported exporting format "${format}"`)
  }

  if (pdfSlidesPath && handout)
    await genHandoutAndMerge(pdfSlidesPath)

  progress.stop()
  browser.close()
  return output
}

export function getExportOptions(args: ExportArgs, options: ResolvedSlidevOptions, outDir?: string, outFilename?: string): Omit<ExportOptions, 'port' | 'base'> {
  const config = {
    ...options.data.config.export,
    ...args,
    ...clearUndefined({
      waitUntil: args['wait-until'],
      withClicks: args['with-clicks'],
      executablePath: args['executable-path'],
      withToc: args['with-toc'],
      perSlide: args['per-slide'],
      omitBackground: args['omit-background'],
    }),
  }
  const {
    entry,
    output,
    handout,
    cover,
    format,
    timeout,
    wait,
    waitUntil,
    range,
    dark,
    withClicks,
    executablePath,
    withToc,
    perSlide,
    scale,
    omitBackground,
  } = config
  outFilename = output || options.data.config.exportFilename || outFilename || `${path.basename(entry, '.md')}-export`
  if (outDir)
    outFilename = path.join(outDir, outFilename)
  return {
    output: outFilename,
    handout: handout || false,
    cover: cover || false,
    slides: options.data.slides,
    total: options.data.slides.length,
    range,
    format: (format || 'pdf') as 'pdf' | 'png' | 'pptx' | 'md',
    timeout: timeout ?? 30000,
    wait: wait ?? 0,
    waitUntil: waitUntil === 'none' ? undefined : (waitUntil ?? 'networkidle') as 'networkidle' | 'load' | 'domcontentloaded',
    dark: dark || options.data.config.colorSchema === 'dark',
    routerMode: options.data.config.routerMode,
    width: options.data.config.canvasWidth,
    height: Math.round(options.data.config.canvasWidth / options.data.config.aspectRatio),
    withClicks: withClicks ?? format === 'pptx',
    executablePath,
    withToc: withToc || false,
    perSlide: perSlide || false,
    scale: scale || 2,
    omitBackground: omitBackground ?? false,
  }
}

async function importPlaywright(): Promise<typeof import('playwright-chromium')> {
  const { userRoot, userWorkspaceRoot } = await getRoots()

  // 1. resolve from user root
  try {
    return await import(await resolve('playwright-chromium', { url: userRoot }))
  }
  catch { }

  // 2. resolve from user workspace root
  if (userWorkspaceRoot !== userRoot) {
    try {
      return await import(await resolve('playwright-chromium', { url: userWorkspaceRoot }))
    }
    catch { }
  }

  // 3. resolve from global registry
  const { resolveGlobal } = await import('resolve-global')
  try {
    const imported = await import(resolveGlobal('playwright-chromium'))
    return imported.default ?? imported
  }
  catch { }

  // 4. resolve from current @slidev/cli installation
  try {
    return await import('playwright-chromium')
  }
  catch { }

  throw new Error('The exporting for Slidev is powered by Playwright, please install it via `npm i -D playwright-chromium`')
}<|MERGE_RESOLUTION|>--- conflicted
+++ resolved
@@ -1,7 +1,7 @@
-import type { ExportArgs, ResolvedSlidevOptions, SlideInfo, TocItem } from '@slidev/types'
 import { Buffer } from 'node:buffer'
 import path from 'node:path'
 import process from 'node:process'
+import type { ExportArgs, ResolvedSlidevOptions, SlideInfo, TocItem } from '@slidev/types'
 import { clearUndefined, slash } from '@antfu/utils'
 import { outlinePdfFactory } from '@lillallol/outline-pdf'
 import { parseRangeString } from '@slidev/parser/core'
@@ -10,13 +10,7 @@
 import { blue, cyan, dim, green, yellow } from 'kolorist'
 import { resolve } from 'mlly'
 import * as pdfLib from 'pdf-lib'
-<<<<<<< HEAD
-import type { PDFRef } from 'pdf-lib'
 import { PDFDict, PDFDocument, PDFName, PDFString, PageSizes, asPDFName, rgb } from 'pdf-lib'
-import { resolve } from 'mlly'
-=======
-import { PDFDocument } from 'pdf-lib'
->>>>>>> 2451e20f
 import { getRoots } from '../resolver'
 
 export interface ExportOptions {
@@ -231,7 +225,7 @@
     if (waitUntil)
       await page.waitForLoadState(waitUntil)
     await page.emulateMedia({ colorScheme: dark ? 'dark' : 'light', media: 'screen' })
-    const slide = (no === 'print' || no === 'handout' || no === 'cover')
+    const slide = (no === 'print' || no === 'handout' || no === 'cover')
       ? page.locator('body')
       : page.locator(`[data-slidev-no="${no}"]`)
     await slide.waitFor()
@@ -437,334 +431,10 @@
         )
       }
     }
+
     for (const no of pages)
       await genPageWithClicks(genScreenshot, no)
     return result
-  }
-
-  async function genNotesPdfOnePiece() {
-    const baseName = output.replace('.pdf', '')
-    const output_notes = `${baseName}-notes.pdf`
-
-    await go('handout')
-    await page.pdf({
-      path: output_notes,
-      width,
-      height,
-      margin: {
-        left: 0,
-        top: 0,
-        right: 0,
-        bottom: 0,
-      },
-      printBackground: true,
-      preferCSSPageSize: true,
-    })
-
-    return output_notes
-  }
-
-  async function genCoverPdfOnePiece() {
-    const baseName = output.replace('.pdf', '')
-    const output_notes = `${baseName}-cover.pdf`
-
-    await go('cover')
-    await page.pdf({
-      path: output_notes,
-      width,
-      height,
-      margin: {
-        left: 0,
-        top: 0,
-        right: 0,
-        bottom: 0,
-      },
-      printBackground: true,
-      preferCSSPageSize: true,
-    })
-    return output_notes
-  }
-
-  const createPageLinkAnnotation = (
-    page: pdfLib.PDFPage,
-    uri: string,
-    llx = 0,
-    lly = 30,
-    urx = 40,
-    ury = 230,
-  ) =>
-    page.doc.context.register(
-      page.doc.context.obj({
-        Type: 'Annot',
-        Subtype: 'Link',
-        Rect: [llx, lly, urx, ury],
-        Border: [0, 0, 0],
-        C: [0, 0, 1],
-        A: {
-          Type: 'Action',
-          S: 'URI',
-          URI: PDFString.of(uri),
-        },
-      }),
-    )
-
-  async function mergeSlidesWithNotes(
-    slides: pdfLib.PDFDocument,
-    pdfNotes: pdfLib.PDFDocument,
-    pdfCover: pdfLib.PDFDocument | undefined,
-  ) {
-    const pdfSlidePages = slides.getPages()
-    const numSlides = pdfSlidePages.length
-
-    const pdf = await PDFDocument.create()
-
-    if (pdfCover) {
-      for (let i = 0; i < pdfCover.getPages().length; i++) {
-        const coverPage = pdf.addPage(PageSizes.A4)
-        const coverEmbedded = await pdf.embedPage(pdfCover.getPages()[i])
-        const coverEmbeddedDims = coverEmbedded.scale(1)
-        coverPage.drawPage(coverEmbedded, {
-          ...coverEmbeddedDims,
-          x: coverPage.getWidth() / 2 - coverEmbeddedDims.width / 2,
-          y: 0,
-        })
-      }
-    }
-
-    const notesPages = pdfNotes.getPages()
-
-    for (let i = 0; i < numSlides; i++) {
-      const slideEmbedded = await pdf.embedPage(pdfSlidePages[i])
-      const slideEmbeddedDims = slideEmbedded.scale(0.72)
-
-      const currentPage = pdf.addPage(PageSizes.A4)
-
-      // firstPage.drawPage(slideEmbedded as pdfLib.PDFEmbeddedPage, {
-      currentPage.drawPage(slideEmbedded, {
-        ...slideEmbeddedDims,
-        x: currentPage.getWidth() / 2 - slideEmbeddedDims.width / 2,
-        y: currentPage.getHeight() - slideEmbeddedDims.height - 30,
-        width: slideEmbeddedDims.width,
-        height: slideEmbeddedDims.height,
-      })
-
-      currentPage.drawRectangle({
-        x: currentPage.getWidth() / 2 - slideEmbeddedDims.width / 2,
-        y: currentPage.getHeight() - slideEmbeddedDims.height - 30,
-        width: slideEmbeddedDims.width,
-        height: slideEmbeddedDims.height,
-        borderColor: rgb(0, 0, 0),
-        borderWidth: 0.1,
-      })
-
-      let noteEmbeddedDims: {
-        width: number
-        height: number
-      }
-
-      /* add notes */
-      try {
-        const noteEmbedded = await pdf.embedPage(notesPages[i], {
-          left: 0,
-          bottom: 0,
-          right: 600,
-          top: 530,
-        })
-
-        noteEmbeddedDims = noteEmbedded.scale(0.93)
-
-        currentPage.drawPage(noteEmbedded, {
-          ...noteEmbeddedDims,
-          x: currentPage.getWidth() / 2 - noteEmbeddedDims.width / 2,
-          y: 0,
-        })
-      }
-      catch (error) {
-        console.error(`Could not embed note as page does not exist: ${error}`)
-      }
-
-      /* add links for slides */
-      const annots = pdfSlidePages[i].node.Annots()
-
-      const newLinkAnnotations: PDFRef[] = [] // Initialize an empty array to accumulate new link annotations
-
-      try {
-        annots?.asArray().forEach((a) => {
-          const dict = slides.context.lookupMaybe(a, PDFDict)
-          if (!dict)
-            return
-
-          const aRecord = dict.get(asPDFName(`A`))
-          if (!aRecord)
-            return
-
-          const subtype = dict.get(PDFName.of('Subtype'))?.toString()
-          if (!subtype)
-            return
-
-          if (subtype === '/Link') {
-            const rect = dict.get(PDFName.of('Rect'))!
-            const link = slides.context.lookupMaybe(aRecord, PDFDict)
-            if (!link)
-              return
-
-            const uri = link.get(asPDFName('URI'))!.toString().slice(1, -1) // get the original link, remove parenthesis
-
-            const scale = slideEmbeddedDims.width / pdfSlidePages[i].getWidth() // Calculate scale based on the width (or height)
-            const offsetX
-              = currentPage.getWidth() / 2 - slideEmbeddedDims.width / 2
-            const offsetY
-              = currentPage.getHeight() - slideEmbeddedDims.height - 30
-
-            // @ts-expect-error missing types
-            const newRect = rect.array.map((value, index) => {
-              if (index % 2 === 0) {
-                // x values (llx, urx)
-                return value * scale + offsetX
-              }
-              else {
-                // y values (lly, ury)
-                // Y values need to be inverted due to PDF's coordinate system (0 at bottom)
-
-                const scaledY = (pdfSlidePages[i].getHeight() - value) * scale
-                // Then, adjust for the slide's position on the page, considering the slide is at the top
-                return offsetY - scaledY + slideEmbeddedDims.height
-              }
-            })
-
-            const newLink = createPageLinkAnnotation(
-              currentPage,
-              uri,
-              newRect[0], // llx
-              newRect[1], // lly
-              newRect[2], // urx
-              newRect[3], // ury
-            )
-            newLinkAnnotations.push(newLink)
-          }
-        })
-      }
-      catch (e) {
-        console.error(e)
-      }
-
-      /* add links for handouts */
-      const notesAnnots = notesPages[i]?.node.Annots()
-      try {
-        notesAnnots?.asArray().forEach((a) => {
-          let dict: PDFDict | undefined
-          try {
-            dict = pdfNotes.context.lookupMaybe(a, PDFDict)
-          }
-          catch (e) {
-          }
-
-          if (!dict)
-            return
-
-          const aRecord = dict.get(PDFName.of(`A`))
-          const subtype = dict.get(PDFName.of('Subtype'))?.toString()
-
-          if (subtype === '/Link') {
-            const rect = dict.get(PDFName.of('Rect'))!
-            const link = pdfNotes.context.lookupMaybe(aRecord, PDFDict)!
-            const uri = link.get(PDFName.of('URI'))!.toString().slice(1, -1)
-
-            const scale = noteEmbeddedDims.width / notesPages[i].getWidth()
-            const offsetX = currentPage.getWidth() / 2 - noteEmbeddedDims.width / 2
-            const offsetY = 0 // Notes are drawn at the bottom, so offsetY is 0
-
-            // @ts-expect-error missing types
-            const newRect = rect.array.map((value, index) => {
-              if (index % 2 === 0) {
-                return value * scale + offsetX // x values
-              }
-              else {
-                // y values need to be adjusted differently for notes
-                return -2 + offsetY + value * scale // Adjust y values for position
-              }
-            })
-
-            const newLink = createPageLinkAnnotation(
-              currentPage,
-              uri,
-              newRect[0], // llx
-              newRect[1], // lly
-              newRect[2], // urx
-              newRect[3], // ury
-            )
-            newLinkAnnotations.push(newLink)
-          }
-        })
-      }
-      catch (e) {
-        console.error(e)
-      }
-
-      if (newLinkAnnotations.length > 0) {
-        currentPage.node.set(
-          PDFName.of('Annots'),
-          pdf.context.obj(newLinkAnnotations),
-        )
-      }
-    }
-
-    return pdf
-  }
-
-  async function genHandoutAndMerge(pdfSlidesPath: string) {
-    if (format !== 'pdf')
-      throw new Error(`Unsupported exporting format for handout "${format}"`)
-
-    /* 1. Read generated slides */
-    const slidesData = await fs.readFile(pdfSlidesPath)
-    const pdfSlides = await PDFDocument.load(slidesData)
-
-    /* 2. Generate notes pdf */
-    const notesPath = await genNotesPdfOnePiece()
-    const notesData = await fs.readFile(notesPath)
-    const pdfNotes = await PDFDocument.load(notesData)
-
-    /* 3. Generate cover pdf */
-    let pdfCover
-    let coverPath
-    if (cover) {
-      coverPath = await genCoverPdfOnePiece()
-      const coverData = await fs.readFile(coverPath)
-      pdfCover = await PDFDocument.load(coverData)
-    }
-
-    const pdf = await mergeSlidesWithNotes(pdfSlides, pdfNotes, pdfCover)
-
-    /* cleanup */
-    await fs.unlink(notesPath)
-    if (cover && coverPath)
-      await fs.unlink(coverPath)
-
-    if (!pdf)
-      throw new Error('PDF could not be generated')
-
-    {
-      const titleSlide = slides[0]
-      if (titleSlide?.title)
-        pdf.setTitle(titleSlide.title)
-      if (titleSlide?.frontmatter?.info)
-        pdf.setSubject(titleSlide.frontmatter.info)
-      if (titleSlide?.frontmatter?.author)
-        pdf.setAuthor(titleSlide.frontmatter.author)
-      if (titleSlide?.frontmatter?.keywords) {
-        if (Array.isArray(titleSlide?.frontmatter?.keywords))
-          pdf.setKeywords(titleSlide?.frontmatter?.keywords)
-        else
-          pdf.setKeywords(titleSlide?.frontmatter?.keywords.split(','))
-      }
-    }
-
-    const pdfData = Buffer.from(await pdf.save())
-    const baseName = output.replace('.pdf', '')
-    const handOut = `${baseName}-handout.pdf`
-
-    await fs.writeFile(handOut, pdfData)
   }
 
   function genPagePdf() {
