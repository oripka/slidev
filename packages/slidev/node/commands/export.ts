import path from 'node:path'
import { Buffer } from 'node:buffer'
import process from 'node:process'
import fs from 'fs-extra'
import { blue, cyan, dim, green, yellow } from 'kolorist'
import { Presets, SingleBar } from 'cli-progress'
import { clearUndefined } from '@antfu/utils'
import { parseRangeString } from '@slidev/parser/core'
import type { ExportArgs, ResolvedSlidevOptions, SlideInfo, TocItem } from '@slidev/types'
import { outlinePdfFactory } from '@lillallol/outline-pdf'
import * as pdfLib from 'pdf-lib'
import type { PDFRef } from 'pdf-lib'
import { PDFDict, PDFDocument, PDFName, PDFString, PageSizes, asPDFName, rgb } from 'pdf-lib'
import { resolve } from 'mlly'
import { getRoots } from '../resolver'

export interface ExportOptions {
  total: number
  range?: string
  slides: SlideInfo[]
  port?: number
  base?: string
  format?: 'pdf' | 'png' | 'md'
  output?: string
  handout?: boolean
  cover?: boolean
  timeout?: number
  wait?: number
  dark?: boolean
  routerMode?: 'hash' | 'history'
  width?: number
  height?: number
  withClicks?: boolean
  executablePath?: string
  withToc?: boolean
  /**
   * Render slides slide by slide. Works better with global components, but will break cross slide links and TOC in PDF.
   * @default false
   */
  perSlide?: boolean
  scale?: number
}

function addToTree(tree: TocItem[], info: SlideInfo, slideIndexes: Record<number, number>, level = 1) {
  const titleLevel = info.level
  if (titleLevel && titleLevel > level && tree.length > 0) {
    addToTree(tree[tree.length - 1].children, info, slideIndexes, level + 1)
  }
  else {
    tree.push({
      no: info.index,
      children: [],
      level,
      path: String(slideIndexes[info.index + 1]),
      hideInToc: Boolean(info.frontmatter?.hideInToc),
      title: info.title,
    })
  }
}

function makeOutline(tree: TocItem[]): string {
  return tree.map(({ title, path, level, children }) => {
    const rootOutline = title ? `${path}|${'-'.repeat(level - 1)}|${title}` : null

    const childrenOutline = makeOutline(children)

    return childrenOutline.length > 0 ? `${rootOutline}\n${childrenOutline}` : rootOutline
  }).filter(outline => !!outline).join('\n')
}

export interface ExportNotesOptions {
  port?: number
  base?: string
  output?: string
  timeout?: number
  wait?: number
}

function createSlidevProgress(indeterminate = false) {
  function getSpinner(n = 0) {
    return [cyan('●'), green('◆'), blue('■'), yellow('▲')][n % 4]
  }
  let current = 0
  let spinner = 0
  let timer: any

  const progress = new SingleBar({
    clearOnComplete: true,
    hideCursor: true,
    format: `  {spin} ${yellow('rendering')}${indeterminate ? dim(yellow('...')) : ' {bar} {value}/{total}'}`,
    linewrap: false,
    barsize: 30,
  }, Presets.shades_grey)

  return {
    bar: progress,
    start(total: number) {
      progress.start(total, 0, { spin: getSpinner(spinner) })
      timer = setInterval(() => {
        spinner += 1
        progress.update(current, { spin: getSpinner(spinner) })
      }, 200)
    },
    update(v: number) {
      current = v
      progress.update(v, { spin: getSpinner(spinner) })
    },
    stop() {
      clearInterval(timer)
      progress.stop()
    },
  }
}

export async function exportNotes({
  port = 18724,
  base = '/',
  output = 'notes',
  timeout = 30000,
  wait = 0,
}: ExportNotesOptions): Promise<string> {
  const { chromium } = await importPlaywright()
  const browser = await chromium.launch()
  const context = await browser.newContext()
  const page = await context.newPage()

  const progress = createSlidevProgress(true)

  progress.start(1)

  if (!output.endsWith('.pdf'))
    output = `${output}.pdf`

  await page.goto(`http://localhost:${port}${base}presenter/print`, { waitUntil: 'networkidle', timeout })
  await page.waitForLoadState('networkidle')
  await page.emulateMedia({ media: 'screen' })

  if (wait)
    await page.waitForTimeout(wait)

  await page.pdf({
    path: output,
    margin: {
      left: 0,
      top: 0,
      right: 0,
      bottom: 0,
    },
    printBackground: true,
    preferCSSPageSize: true,
  })

  progress.stop()
  browser.close()

  return output
}

export async function exportSlides({
  port = 18724,
  total = 0,
  range,
  format = 'pdf',
  output = 'slides',
  handout = false,
  cover = false,
  slides,
  base = '/',
  timeout = 30000,
  wait = 0,
  dark = false,
  routerMode = 'history',
  width = 1920,
  height = 1080,
  withClicks = false,
  executablePath = undefined,
  withToc = false,
  perSlide = false,
  scale = 1,
}: ExportOptions) {
  const pages: number[] = parseRangeString(total, range)

  const { chromium } = await importPlaywright()
  const browser = await chromium.launch({
    executablePath,
  })
  const context = await browser.newContext({
    viewport: {
      width,
      // Calculate height for every slides to be in the viewport to trigger the rendering of iframes (twitter, youtube...)
      height: perSlide ? height : height * pages.length,
    },
    deviceScaleFactor: scale,
  })
  const page = await context.newPage()
  const progress = createSlidevProgress(!perSlide)

<<<<<<< HEAD
  async function go(no: number | string, clicks?: string, query = 'print') {
    const path = `${no}?${query}${withClicks ? '=clicks' : ''}${clicks ? `&clicks=${clicks}` : ''}${range ? `&range=${range}` : ''}`
=======
  async function go(no: number | string, clicks?: string) {
    const query = new URLSearchParams()
    if (withClicks)
      query.set('print', 'clicks')
    else
      query.set('print', 'true')
    if (range)
      query.set('range', range)
    if (clicks)
      query.set('clicks', clicks)

    const path = `${no}?${query.toString()}`
>>>>>>> 97f3baae
    const url = routerMode === 'hash'
      ? `http://localhost:${port}${base}#${path}`
      : `http://localhost:${port}${base}${path}`
    await page.goto(url, {
      waitUntil: 'networkidle',
      timeout,
    })
    await page.waitForLoadState('networkidle')
    await page.emulateMedia({ colorScheme: dark ? 'dark' : 'light', media: 'screen' })
    const slide = no === 'print'
      ? page.locator('body')
      : page.locator(`[data-slidev-no="${no}"]`)
    await slide.waitFor()

    // Wait for slides to be loaded
    {
      const elements = slide.locator('.slidev-slide-loading')
      const count = await elements.count()
      for (let index = 0; index < count; index++)
        await elements.nth(index).waitFor({ state: 'detached' })
    }
    // Check for "data-waitfor" attribute and wait for given element to be loaded
    {
      const elements = slide.locator('[data-waitfor]')
      const count = await elements.count()
      for (let index = 0; index < count; index++) {
        const element = elements.nth(index)
        const attribute = await element.getAttribute('data-waitfor')
        if (attribute) {
          await element.locator(attribute).waitFor({ state: 'visible' })
            .catch((e) => {
              console.error(e)
              process.exitCode = 1
            })
        }
      }
    }
    // Wait for frames to load
    {
      const frames = page.frames()
      await Promise.all(frames.map(frame => frame.waitForLoadState()))
    }
    // Wait for Mermaid graphs to be rendered
    {
      const container = slide.locator('#mermaid-rendering-container')
      const count = await container.count()
      if (count > 0) {
        while (true) {
          const element = container.locator('div').first()
          if (await element.count() === 0)
            break
          await element.waitFor({ state: 'detached' })
        }
        await container.evaluate(node => node.style.display = 'none')
      }
    }
    // Hide Monaco aria container
    {
      const elements = slide.locator('.monaco-aria-container')
      const count = await elements.count()
      for (let index = 0; index < count; index++) {
        const element = elements.nth(index)
        await element.evaluate(node => node.style.display = 'none')
      }
    }
    // Wait for the given time
    if (wait)
      await page.waitForTimeout(wait)
  }

  async function getSlidesIndex() {
    const clicksBySlide: Record<string, number> = {}
    const slides = page.locator('.print-slide-container')
    const count = await slides.count()
    for (let i = 0; i < count; i++) {
      const id = (await slides.nth(i).getAttribute('id')) || ''
      const path = Number(id.split('-')[0])
      clicksBySlide[path] = (clicksBySlide[path] || 0) + 1
    }

    const slideIndexes = Object.fromEntries(Object.entries(clicksBySlide)
      .reduce<[string, number][]>((acc, [path, clicks], i) => {
        acc.push([path, clicks + (acc[i - 1]?.[1] ?? 0)])
        return acc
      }, []))
    return slideIndexes
  }

  function getClicksFromUrl(url: string) {
    return url.match(/clicks=([1-9][0-9]*)/)?.[1]
  }

  async function genPageWithClicks(
    fn: (i: number, clicks?: string) => Promise<any>,
    i: number,
    clicks?: string,
  ) {
    await fn(i, clicks)
    if (withClicks) {
      await page.keyboard.press('ArrowRight', { delay: 100 })
      const _clicks = getClicksFromUrl(page.url())
      if (_clicks && clicks !== _clicks)
        await genPageWithClicks(fn, i, _clicks)
    }
  }

  async function genPagePdfPerSlide() {
    const buffers: Buffer[] = []
    const genPdfBuffer = async (i: number, clicks?: string) => {
      await go(i, clicks)
      const pdf = await page.pdf({
        width,
        height,
        margin: {
          left: 0,
          top: 0,
          right: 0,
          bottom: 0,
        },
        pageRanges: '1',
        printBackground: true,
        preferCSSPageSize: true,
      })
      buffers.push(pdf)
    }
    let idx = 0
    for (const i of pages) {
      await genPageWithClicks(genPdfBuffer, i)
      progress.update(++idx)
    }

    let mergedPdf = await PDFDocument.create({})
    for (const pdfBytes of buffers) {
      const pdf = await PDFDocument.load(pdfBytes)
      const copiedPages = await mergedPdf.copyPages(pdf, pdf.getPageIndices())
      copiedPages.forEach((page) => {
        mergedPdf.addPage(page)
      })
    }

    // Edit generated PDF: add metadata and (optionally) TOC
    addPdfMetadata(mergedPdf)

    if (withToc)
      mergedPdf = await addTocToPdf(mergedPdf)

    const buffer = await mergedPdf.save()
    await fs.writeFile(output, buffer)
    return output
  }

  async function genPagePdfOnePiece() {
    await go('print')
    await page.pdf({
      path: output,
      width,
      height,
      margin: {
        left: 0,
        top: 0,
        right: 0,
        bottom: 0,
      },
      printBackground: true,
      preferCSSPageSize: true,
    })

    // Edit generated PDF: add metadata and (optionally) TOC
    let pdfData = await fs.readFile(output)
    let pdf = await PDFDocument.load(pdfData)

    addPdfMetadata(pdf)

    if (withToc)
      pdf = await addTocToPdf(pdf)

    pdfData = Buffer.from(await pdf.save())
    await fs.writeFile(output, pdfData)
    return output
  }

  async function genPagePngOnePiece() {
    await go('print')
    await fs.emptyDir(output)
    const slides = await page.locator('.print-slide-container')
    const count = await slides.count()
    for (let i = 0; i < count; i++) {
      progress.update(i + 1)
      let id = (await slides.nth(i).getAttribute('id')) || ''
      id = withClicks ? id : id.split('-')[0]
      const buffer = await slides.nth(i).screenshot()
      await fs.writeFile(path.join(output, `${id}.png`), buffer)
    }
  }

  async function genPagePngPerSlide() {
    const genScreenshot = async (i: number, clicks?: string) => {
      await go(i, clicks)
      await page.screenshot({
        omitBackground: false,
        path: path.join(
          output,
          `${i.toString().padStart(2, '0')}${clicks ? `-${clicks}` : ''}.png`,
        ),
      })
    }
    for (const i of pages)
      await genPageWithClicks(genScreenshot, i)
  }

  async function genNotesPdfOnePiece() {
    const baseName = output.replace('.pdf', '')
    const output_notes = `${baseName}-notes.pdf`

    await go('handout')
    await page.pdf({
      path: output_notes,
      width,
      height,
      margin: {
        left: 0,
        top: 0,
        right: 0,
        bottom: 0,
      },
      printBackground: true,
      preferCSSPageSize: true,
    })

    return output_notes
  }

  async function genCoverPdfOnePiece() {
    const baseName = output.replace('.pdf', '')
    const output_notes = `${baseName}-cover.pdf`

    await go('cover')
    await page.pdf({
      path: output_notes,
      width,
      height,
      margin: {
        left: 0,
        top: 0,
        right: 0,
        bottom: 0,
      },
      printBackground: true,
      preferCSSPageSize: true,
    })
    return output_notes
  }

  const createPageLinkAnnotation = (
    page: pdfLib.PDFPage,
    uri: string,
    llx = 0,
    lly = 30,
    urx = 40,
    ury = 230,
  ) =>
    page.doc.context.register(
      page.doc.context.obj({
        Type: 'Annot',
        Subtype: 'Link',
        Rect: [llx, lly, urx, ury],
        Border: [0, 0, 0],
        C: [0, 0, 1],
        A: {
          Type: 'Action',
          S: 'URI',
          URI: PDFString.of(uri),
        },
      }),
    )

  async function mergeSlidesWithNotes(
    slides: pdfLib.PDFDocument,
    pdfNotes: pdfLib.PDFDocument,
    pdfCover: pdfLib.PDFDocument | undefined,
  ) {
    const pdfSlidePages = slides.getPages()
    const numSlides = pdfSlidePages.length

    const pdf = await PDFDocument.create()

    if (pdfCover) {
      for (let i = 0; i < pdfCover.getPages().length; i++) {
        const coverPage = pdf.addPage(PageSizes.A4)
        const coverEmbedded = await pdf.embedPage(pdfCover.getPages()[i])
        const coverEmbeddedDims = coverEmbedded.scale(1)
        coverPage.drawPage(coverEmbedded, {
          ...coverEmbeddedDims,
          x: coverPage.getWidth() / 2 - coverEmbeddedDims.width / 2,
          y: 0,
        })
      }
    }

    const notesPages = pdfNotes.getPages()

    for (let i = 0; i < numSlides; i++) {
      const slideEmbedded = await pdf.embedPage(pdfSlidePages[i])
      const slideEmbeddedDims = slideEmbedded.scale(0.72)

      const currentPage = pdf.addPage(PageSizes.A4)

      // firstPage.drawPage(slideEmbedded as pdfLib.PDFEmbeddedPage, {
      currentPage.drawPage(slideEmbedded, {
        ...slideEmbeddedDims,
        x: currentPage.getWidth() / 2 - slideEmbeddedDims.width / 2,
        y: currentPage.getHeight() - slideEmbeddedDims.height - 30,
        width: slideEmbeddedDims.width,
        height: slideEmbeddedDims.height,
      })

      currentPage.drawRectangle({
        x: currentPage.getWidth() / 2 - slideEmbeddedDims.width / 2,
        y: currentPage.getHeight() - slideEmbeddedDims.height - 30,
        width: slideEmbeddedDims.width,
        height: slideEmbeddedDims.height,
        borderColor: rgb(0, 0, 0),
        borderWidth: 0.1,
      })

      let noteEmbeddedDims: {
        width: number
        height: number
      }

      /* add notes */
      try {
        const noteEmbedded = await pdf.embedPage(notesPages[i], {
          left: 0,
          bottom: 0,
          right: 600,
          top: 530,
        })

        noteEmbeddedDims = noteEmbedded.scale(0.93)

        currentPage.drawPage(noteEmbedded, {
          ...noteEmbeddedDims,
          x: currentPage.getWidth() / 2 - noteEmbeddedDims.width / 2,
          y: 0,
        })
      }
      catch (error) {
        console.error(`Could not embed note as page does not exist: ${error}`)
      }

      /* add links for slides */
      const annots = pdfSlidePages[i].node.Annots()

      const newLinkAnnotations: PDFRef[] = [] // Initialize an empty array to accumulate new link annotations

      try {
        annots?.asArray().forEach((a) => {
          const dict = slides.context.lookupMaybe(a, PDFDict)
          if (!dict)
            return

          const aRecord = dict.get(asPDFName(`A`))
          if (!aRecord)
            return

          const subtype = dict.get(PDFName.of('Subtype'))?.toString()
          if (!subtype)
            return

          if (subtype === '/Link') {
            const rect = dict.get(PDFName.of('Rect'))!
            const link = slides.context.lookupMaybe(aRecord, PDFDict)
            if (!link)
              return

            const uri = link.get(asPDFName('URI'))!.toString().slice(1, -1) // get the original link, remove parenthesis

            const scale = slideEmbeddedDims.width / pdfSlidePages[i].getWidth() // Calculate scale based on the width (or height)
            const offsetX
              = currentPage.getWidth() / 2 - slideEmbeddedDims.width / 2
            const offsetY
              = currentPage.getHeight() - slideEmbeddedDims.height - 30

            // @ts-expect-error missing types
            const newRect = rect.array.map((value, index) => {
              if (index % 2 === 0) {
                // x values (llx, urx)
                return value * scale + offsetX
              }
              else {
                // y values (lly, ury)
                // Y values need to be inverted due to PDF's coordinate system (0 at bottom)

                const scaledY = (pdfSlidePages[i].getHeight() - value) * scale
                // Then, adjust for the slide's position on the page, considering the slide is at the top
                return offsetY - scaledY + slideEmbeddedDims.height
              }
            })

            const newLink = createPageLinkAnnotation(
              currentPage,
              uri,
              newRect[0], // llx
              newRect[1], // lly
              newRect[2], // urx
              newRect[3], // ury
            )
            newLinkAnnotations.push(newLink)
          }
        })
      }
      catch (e) {
        console.error(e)
      }

      /* add links for handouts */
      const notesAnnots = notesPages[i]?.node.Annots()
      try {
        notesAnnots?.asArray().forEach((a) => {
          let dict: PDFDict | undefined
          try {
            dict = pdfNotes.context.lookupMaybe(a, PDFDict)
          }
          catch (e) {
          }

          if (!dict)
            return

          const aRecord = dict.get(PDFName.of(`A`))
          const subtype = dict.get(PDFName.of('Subtype'))?.toString()

          if (subtype === '/Link') {
            const rect = dict.get(PDFName.of('Rect'))!
            const link = pdfNotes.context.lookupMaybe(aRecord, PDFDict)!
            const uri = link.get(PDFName.of('URI'))!.toString().slice(1, -1)

            const scale = noteEmbeddedDims.width / notesPages[i].getWidth()
            const offsetX = currentPage.getWidth() / 2 - noteEmbeddedDims.width / 2
            const offsetY = 0 // Notes are drawn at the bottom, so offsetY is 0

            // @ts-expect-error missing types
            const newRect = rect.array.map((value, index) => {
              if (index % 2 === 0) {
                return value * scale + offsetX // x values
              }
              else {
                // y values need to be adjusted differently for notes
                return -2 + offsetY + value * scale // Adjust y values for position
              }
            })

            const newLink = createPageLinkAnnotation(
              currentPage,
              uri,
              newRect[0], // llx
              newRect[1], // lly
              newRect[2], // urx
              newRect[3], // ury
            )
            newLinkAnnotations.push(newLink)
          }
        })
      }
      catch (e) {
        console.error(e)
      }

      if (newLinkAnnotations.length > 0) {
        currentPage.node.set(
          PDFName.of('Annots'),
          pdf.context.obj(newLinkAnnotations),
        )
      }
    }

    return pdf
  }

  async function genHandoutAndMerge(pdfSlidesPath: string) {
    if (format !== 'pdf')
      throw new Error(`Unsupported exporting format for handout "${format}"`)

    /* 1. Read generated slides */
    const slidesData = await fs.readFile(pdfSlidesPath)
    const pdfSlides = await PDFDocument.load(slidesData)

    /* 2. Generate notes pdf */
    const notesPath = await genNotesPdfOnePiece()
    const notesData = await fs.readFile(notesPath)
    const pdfNotes = await PDFDocument.load(notesData)

    /* 3. Generate cover pdf */
    let pdfCover
    let coverPath
    if (cover) {
      coverPath = await genCoverPdfOnePiece()
      const coverData = await fs.readFile(coverPath)
      pdfCover = await PDFDocument.load(coverData)
    }

    const pdf = await mergeSlidesWithNotes(pdfSlides, pdfNotes, pdfCover)

    /* cleanup */
    await fs.unlink(notesPath)
    if (cover && coverPath)
      await fs.unlink(coverPath)

    if (!pdf)
      throw new Error('PDF could not be generated')

    {
      const titleSlide = slides[0]
      if (titleSlide?.title)
        pdf.setTitle(titleSlide.title)
      if (titleSlide?.frontmatter?.info)
        pdf.setSubject(titleSlide.frontmatter.info)
      if (titleSlide?.frontmatter?.author)
        pdf.setAuthor(titleSlide.frontmatter.author)
      if (titleSlide?.frontmatter?.keywords) {
        if (Array.isArray(titleSlide?.frontmatter?.keywords))
          pdf.setKeywords(titleSlide?.frontmatter?.keywords)
        else
          pdf.setKeywords(titleSlide?.frontmatter?.keywords.split(','))
      }
    }

    const pdfData = Buffer.from(await pdf.save())
    const baseName = output.replace('.pdf', '')
    const handOut = `${baseName}-handout.pdf`

    await fs.writeFile(handOut, pdfData)
  }

  function genPagePdf() {
    if (!output.endsWith('.pdf'))
      output = `${output}.pdf`
    return perSlide
      ? genPagePdfPerSlide()
      : genPagePdfOnePiece()
  }

  function genPagePng() {
    return perSlide
      ? genPagePngPerSlide()
      : genPagePngOnePiece()
  }

  async function genPageMd(slides: SlideInfo[]) {
    const files = await fs.readdir(output)
    const mds: string[] = files.map((file, i, files) => {
      const slideIndex = getSlideIndex(file)
      const mdImg = `![${slides[slideIndex]?.title}](./${path.join(output, file)})\n\n`
      if ((i + 1 === files.length || getSlideIndex(files[i + 1]) !== slideIndex) && slides[slideIndex]?.note)
        return `${mdImg}${slides[slideIndex]?.note}\n\n`
      return mdImg
    })

    if (!output.endsWith('.md'))
      output = `${output}.md`
    await fs.writeFile(output, mds.join(''))
  }

  function getSlideIndex(file: string): number {
    const slideId = file.substring(0, file.indexOf('.')).split('-')[0]
    return Number(slideId) - 1
  }

  // Adds metadata (title, author, keywords) to PDF document, mutating it
  function addPdfMetadata(pdf: PDFDocument): void {
    const titleSlide = slides[0]
    if (titleSlide?.title)
      pdf.setTitle(titleSlide.title)
    if (titleSlide?.frontmatter?.info)
      pdf.setSubject(titleSlide.frontmatter.info)
    if (titleSlide?.frontmatter?.author)
      pdf.setAuthor(titleSlide.frontmatter.author)
    if (titleSlide?.frontmatter?.keywords) {
      if (Array.isArray(titleSlide?.frontmatter?.keywords))
        pdf.setKeywords(titleSlide?.frontmatter?.keywords)
      else
        pdf.setKeywords(titleSlide?.frontmatter?.keywords.split(','))
    }
  }

  async function addTocToPdf(pdf: PDFDocument): Promise<PDFDocument> {
    const outlinePdf = outlinePdfFactory(pdfLib)
    const slideIndexes = await getSlidesIndex()

    const tocTree = slides.filter(slide => slide.title)
      .reduce((acc: TocItem[], slide) => {
        addToTree(acc, slide, slideIndexes)
        return acc
      }, [])

    const outline = makeOutline(tocTree)

    return await outlinePdf({ outline, pdf })
  }

  progress.start(pages.length)

  let pdfSlidesPath

  if (format === 'pdf') {
    pdfSlidesPath = await genPagePdf()
  }
  else if (format === 'png') {
    await genPagePng()
  }
  else if (format === 'md') {
    await genPagePng()
    await genPageMd(slides)
  }
  else {
    throw new Error(`Unsupported exporting format "${format}"`)
  }

  if (pdfSlidesPath && handout)
    await genHandoutAndMerge(pdfSlidesPath)

  progress.stop()
  browser.close()
  return output
}

export function getExportOptions(args: ExportArgs, options: ResolvedSlidevOptions, outDir?: string, outFilename?: string): Omit<ExportOptions, 'port' | 'base'> {
  const config = {
    ...options.data.config.export,
    ...args,
    ...clearUndefined({
      withClicks: args['with-clicks'],
      executablePath: args['executable-path'],
      withToc: args['with-toc'],
      perSlide: args['per-slide'],
    }),
  }
  const {
    entry,
    output,
    handout,
    cover,
    format,
    timeout,
    wait,
    range,
    dark,
    withClicks,
    executablePath,
    withToc,
    perSlide,
    scale,
  } = config
  outFilename = output || options.data.config.exportFilename || outFilename || `${path.basename(entry, '.md')}-export`
  if (outDir)
    outFilename = path.join(outDir, outFilename)
  return {
    output: outFilename,
    handout: handout || false,
    cover: cover || false,
    slides: options.data.slides,
    total: options.data.slides.length,
    range,
    format: (format || 'pdf') as 'pdf' | 'png' | 'md',
    timeout: timeout ?? 30000,
    wait: wait ?? 0,
    dark: dark || options.data.config.colorSchema === 'dark',
    routerMode: options.data.config.routerMode,
    width: options.data.config.canvasWidth,
    height: Math.round(options.data.config.canvasWidth / options.data.config.aspectRatio),
    withClicks: withClicks || false,
    executablePath,
    withToc: withToc || false,
    perSlide: perSlide || false,
    scale: scale || 1,
  }
}

async function importPlaywright(): Promise<typeof import('playwright-chromium')> {
  const { userRoot, userWorkspaceRoot } = await getRoots()

  // 1. resolve from user root
  try {
    return await import(await resolve('playwright-chromium', { url: userRoot }))
  }
  catch { }

  // 2. resolve from user workspace root
  if (userWorkspaceRoot !== userRoot) {
    try {
      return await import(await resolve('playwright-chromium', { url: userWorkspaceRoot }))
    }
    catch { }
  }

  // 3. resolve from global registry
  const { resolveGlobal } = await import('resolve-global')
  try {
    const imported = await import(resolveGlobal('playwright-chromium'))
    return imported.default ?? imported
  }
  catch { }

  // 4. resolve from current @slidev/cli installation
  try {
    return await import('playwright-chromium')
  }
  catch { }

  throw new Error('The exporting for Slidev is powered by Playwright, please install it via `npm i -D playwright-chromium`')
}<|MERGE_RESOLUTION|>--- conflicted
+++ resolved
@@ -195,10 +195,6 @@
   const page = await context.newPage()
   const progress = createSlidevProgress(!perSlide)
 
-<<<<<<< HEAD
-  async function go(no: number | string, clicks?: string, query = 'print') {
-    const path = `${no}?${query}${withClicks ? '=clicks' : ''}${clicks ? `&clicks=${clicks}` : ''}${range ? `&range=${range}` : ''}`
-=======
   async function go(no: number | string, clicks?: string) {
     const query = new URLSearchParams()
     if (withClicks)
@@ -211,7 +207,6 @@
       query.set('clicks', clicks)
 
     const path = `${no}?${query.toString()}`
->>>>>>> 97f3baae
     const url = routerMode === 'hash'
       ? `http://localhost:${port}${base}#${path}`
       : `http://localhost:${port}${base}${path}`
