import { templateConfigs } from './configs'
import { templateLegacyRoutes, templateLegacyTitles } from './deprecated'
<<<<<<< HEAD
import { templateGlobalBottom, templateGlobalHandoutBottom, templateGlobalHandoutCover, templateGlobalTop, templateNavControls } from './global-components'
=======
import { templateGlobalLayers } from './global-layers'
>>>>>>> 2451e20f
import { templateLayouts } from './layouts'
import { templateMonacoRunDeps } from './monaco-deps'
import { templateMonacoTypes } from './monaco-types'
import { templateNavControls } from './nav-controls'
import { templateSetups } from './setups'
import { templateShiki } from './shiki'
import { templateSlides } from './slides'
import { templateStyle } from './styles'
import { templateTitleRenderer, templateTitleRendererMd } from './titles'

export const templates = [
  templateShiki,
  templateMonacoTypes,
  templateMonacoRunDeps,
  templateConfigs,
  templateStyle,
<<<<<<< HEAD
  templateGlobalBottom,
  templateGlobalTop,
  templateGlobalHandoutBottom,
  templateGlobalHandoutCover,
=======
  templateGlobalLayers,
>>>>>>> 2451e20f
  templateNavControls,
  templateSlides,
  templateLayouts,
  templateTitleRenderer,
  templateTitleRendererMd,
  ...templateSetups,

  // Deprecated
  templateLegacyRoutes,
  templateLegacyTitles,
]<|MERGE_RESOLUTION|>--- conflicted
+++ resolved
@@ -1,10 +1,6 @@
 import { templateConfigs } from './configs'
 import { templateLegacyRoutes, templateLegacyTitles } from './deprecated'
-<<<<<<< HEAD
-import { templateGlobalBottom, templateGlobalHandoutBottom, templateGlobalHandoutCover, templateGlobalTop, templateNavControls } from './global-components'
-=======
 import { templateGlobalLayers } from './global-layers'
->>>>>>> 2451e20f
 import { templateLayouts } from './layouts'
 import { templateMonacoRunDeps } from './monaco-deps'
 import { templateMonacoTypes } from './monaco-types'
@@ -21,14 +17,7 @@
   templateMonacoRunDeps,
   templateConfigs,
   templateStyle,
-<<<<<<< HEAD
-  templateGlobalBottom,
-  templateGlobalTop,
-  templateGlobalHandoutBottom,
-  templateGlobalHandoutCover,
-=======
   templateGlobalLayers,
->>>>>>> 2451e20f
   templateNavControls,
   templateSlides,
   templateLayouts,
